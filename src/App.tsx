import React from 'react';
import {
  View,
  StyleSheet
} from 'react-native';

import {NavigationContainer} from '@react-navigation/native';
import {createNativeStackNavigator} from '@react-navigation/native-stack';

<<<<<<< HEAD
import {Home} from './components/HomeScreen';
import {CreateParentAccountScreen} from './components/accounts/CreateParentAccountScreen';
import {ImportSeedScreen} from './components/accounts/ImportSeedScreen';
import Placeholder from './components/PlaceholderScreen';
=======
import { Colors, Layout } from './styles';

import HomeScreen from './components/HomeScreen';
import CreateParentAccountScreen from './components/accounts/CreateParentAccountScreen';
import PlaceholderScreen from './components/PlaceholderScreen';
>>>>>>> bf82a5da

import NavUtils from './utils/NavUtils';

const Stack = createNativeStackNavigator();

interface State {}

export default class App extends React.Component<{}, State> {
  
  constructor(props: any) {
    super(props);

    this.state = {};
  }

  render() {
    return (
<<<<<<< HEAD
      <NavigationContainer>
        <Stack.Navigator
          defaultScreenOptions={{
            headerTintColor: 'white',
          }}
          screenOptions={{
            presentation: 'transparentModal'
          }}            
        >
          <Stack.Screen
            name="Home"
            component={Home}            
            options={NavUtils.getHeaderOptions('Sat Signer')}
          />
          <Stack.Screen
            name="CreateParentAccount"
            component={CreateParentAccountScreen}
            options={NavUtils.getHeaderOptions('Create New Parent Account')}
          />
          <Stack.Screen
            name="ImportSeed"
            component={ImportSeedScreen}
            options={NavUtils.getHeaderOptions('Import Existing Seed')}
          />
          <Stack.Screen
            name="Placeholder"
            component={Placeholder}
            options={NavUtils.getHeaderOptions('Placeholder')}
          />
        </Stack.Navigator>
      </NavigationContainer>
=======
      <View style={styles.container}>
        <NavigationContainer>
          <Stack.Navigator
            defaultScreenOptions={{
              headerTintColor: Colors.white,
            }}
          >
          <Stack.Screen
              name="Home"
              component={HomeScreen}            
              options={NavUtils.getHeaderOptions('Sat Signer')}
            />
            <Stack.Screen
              name="CreateParentAccount"
              component={CreateParentAccountScreen}
              options={NavUtils.getHeaderOptions('Create New Parent Account')}
            />
            <Stack.Screen
              name="Placeholder"
              component={PlaceholderScreen}
              options={NavUtils.getHeaderOptions('Placeholder')}
            />
          </Stack.Navigator>
        </NavigationContainer>
      </View>
>>>>>>> bf82a5da
    );
  }
}

const styles = StyleSheet.create({  
  container: {
    ...Layout.container.base,
  }
});<|MERGE_RESOLUTION|>--- conflicted
+++ resolved
@@ -7,18 +7,12 @@
 import {NavigationContainer} from '@react-navigation/native';
 import {createNativeStackNavigator} from '@react-navigation/native-stack';
 
-<<<<<<< HEAD
-import {Home} from './components/HomeScreen';
-import {CreateParentAccountScreen} from './components/accounts/CreateParentAccountScreen';
-import {ImportSeedScreen} from './components/accounts/ImportSeedScreen';
-import Placeholder from './components/PlaceholderScreen';
-=======
 import { Colors, Layout } from './styles';
 
 import HomeScreen from './components/HomeScreen';
 import CreateParentAccountScreen from './components/accounts/CreateParentAccountScreen';
+import ImportSeedScreen from './components/accounts/ImportSeedScreen';
 import PlaceholderScreen from './components/PlaceholderScreen';
->>>>>>> bf82a5da
 
 import NavUtils from './utils/NavUtils';
 
@@ -36,39 +30,6 @@
 
   render() {
     return (
-<<<<<<< HEAD
-      <NavigationContainer>
-        <Stack.Navigator
-          defaultScreenOptions={{
-            headerTintColor: 'white',
-          }}
-          screenOptions={{
-            presentation: 'transparentModal'
-          }}            
-        >
-          <Stack.Screen
-            name="Home"
-            component={Home}            
-            options={NavUtils.getHeaderOptions('Sat Signer')}
-          />
-          <Stack.Screen
-            name="CreateParentAccount"
-            component={CreateParentAccountScreen}
-            options={NavUtils.getHeaderOptions('Create New Parent Account')}
-          />
-          <Stack.Screen
-            name="ImportSeed"
-            component={ImportSeedScreen}
-            options={NavUtils.getHeaderOptions('Import Existing Seed')}
-          />
-          <Stack.Screen
-            name="Placeholder"
-            component={Placeholder}
-            options={NavUtils.getHeaderOptions('Placeholder')}
-          />
-        </Stack.Navigator>
-      </NavigationContainer>
-=======
       <View style={styles.container}>
         <NavigationContainer>
           <Stack.Navigator
@@ -76,7 +37,7 @@
               headerTintColor: Colors.white,
             }}
           >
-          <Stack.Screen
+            <Stack.Screen
               name="Home"
               component={HomeScreen}            
               options={NavUtils.getHeaderOptions('Sat Signer')}
@@ -87,14 +48,18 @@
               options={NavUtils.getHeaderOptions('Create New Parent Account')}
             />
             <Stack.Screen
-              name="Placeholder"
+              name="ImportSeed"
+            component={ImportSeedScreen}
+            options={NavUtils.getHeaderOptions('Import Existing Seed')}
+          />
+          <Stack.Screen
+            name="Placeholder"
               component={PlaceholderScreen}
               options={NavUtils.getHeaderOptions('Placeholder')}
             />
           </Stack.Navigator>
         </NavigationContainer>
       </View>
->>>>>>> bf82a5da
     );
   }
 }
