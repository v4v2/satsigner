--- conflicted
+++ resolved
@@ -35,26 +35,6 @@
 
   render() {
     return (
-<<<<<<< HEAD
-      <View style={GlobalStyles.container}>
-        <View style={GlobalStyles.content}>
-          <View>
-            <Text style={GlobalStyles.label}>
-              Account Name
-            </Text>
-            <TextInput
-              style={styles.accountNameText}
-              value={this.state.account.name}
-              onChangeText={(accountName) => this.setAccount(accountName)}
-            >
-            </TextInput>
-          </View>
-          <View style={styles.actions}>
-            <Button title='Generate New Secret Seed' onPress={() => this.notImplementedAlert()}></Button>
-            <Button title='Import Existing Seed' onPress={() => this.props.navigation.navigate('ImportSeed')}></Button>
-            <Button title='Import As Stateless' onPress={() => this.notImplementedAlert()}></Button>
-          </View>
-=======
       <View style={styles.container}>
         <View>
           <Text style={styles.label}>
@@ -69,9 +49,8 @@
         </View>
         <View style={styles.actions}>
           <Button title='Generate New Secret Seed' onPress={() => this.notImplementedAlert()}></Button>
-          <Button title='Import Existing Seed' onPress={() => this.notImplementedAlert()}></Button>
+          <Button title='Import Existing Seed' onPress={() => this.props.navigation.navigate('ImportSeed')}></Button>
           <Button title='Import As Stateless' onPress={() => this.notImplementedAlert()}></Button>
->>>>>>> bf82a5da
         </View>
       </View>
     );
