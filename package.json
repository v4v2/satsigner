--- conflicted
+++ resolved
@@ -13,11 +13,8 @@
     "@react-navigation/native": "^6.1.8",
     "@react-navigation/native-stack": "^6.9.14",
     "adm-zip": "^0.5.9",
-<<<<<<< HEAD
+    "bdk-rn": "^0.30.0",
     "bip39": "^3.1.0",
-=======
-    "bdk-rn": "^0.30.0",
->>>>>>> 5deeb4e2
     "is_js": "^0.9.0",
     "react": "18.2.0",
     "react-native": "0.72.7",
