{
  "en": {
    "satsigner": {
      "name": "SatSigner"
    },
    "common": {
      "cancel": "Cancel",
      "valid": "Valid",
      "invalid": "Invalid",
      "optional": "Optional",
      "select": "Select",
      "selectAll": "Select All",
      "selected": "Selected",
      "deselectAll": "Deselect All",
      "next": "Next",
      "confirm": "Confirm",
      "close": "Close",
      "acknowledge": "Acknowledge",
      "warning": "Warning",
      "of": "Of",
      "to": "To",
      "more": "More",
      "less": "Less",
      "total": "Total",
      "date": "Date",
      "amount": "Amount",
      "save": "Save",
      "from": "From",
      "memo": "Memo",
      "clear": "Clear",
      "goBack": "Go back",
      "version": "Version",
      "address": "Address"
    },
    "time": {
      "lessThanAMinute": "Less than a minute"
    },
    "bitcoin": {
      "word": "Word",
      "words": "Words",
      "checksum": "Checksum",
      "fingerprint": "Fingerprint",
      "passphrase": "Passphrase",
      "script": "Script",
      "notYourKeys": "Not your keys",
      "notYourCoins": "Not your coins",
      "sats": "Sats",
      "memo": "Memo",
      "confirmations": {
        "unconfirmed": "Unconfirmed",
        "oneBlock": "Block deep",
        "manyBlocks": "Blocks deep"
      }
    },
    "auth": {
      "setPin": ["Set pin number to", "enter the app"],
      "reenterPin": ["Re-enter your", "pin number"],
      "confirm": "Confirm pin number",
      "set": "Set pin number",
      "setLater": "Set pin later",
      "pinsMatch": "Pin number match",
      "pinsDontMatch": "No pin number match",
      "unlock": "Unlock sat signer",
      "tryLeft": "Try left",
      "triesLeft": "Tries left"
    },
    "settings": {
      "title": "Config",
      "bitcoinNetwork": {
        "title": "Bitcoin Network",
        "description": "Connect to your own, or someone elses node to communicated with the bitcoin network",
        "backend": "Backend",
        "network": "Network",
        "url": "Url"
      },
      "appSecurity": {
        "title": "App Security",
        "description": "Change app wide security settings to protect access in case of a compromised device",
        "maxPinTries": "Maximum pin tries",
        "backgroundLockTime": "Background lock time"
      },
      "about": {
        "title": "About",
        "description": "App version and other versioning information"
      },
      "developer": {
        "title": "Developer",
        "description": "Available in dev mode only. Useful tools for developers for faster development"
      }
    },
    "accountList": {
      "noKeysYet": "No keys yet",
      "totalTransactions": ["Total", "Transactions"],
      "childAccounts": ["Child", "Accounts"],
      "spendableOutputs": ["Spendable", "Outputs"],
      "satsInMempool": ["Sats in", "Mempool"]
    },
    "account": {
      "signAndSend": "Sign & Send",
      "newInvoice": "New Invoice",
      "parentAccountActivity": "Parent Account Activity",
      "noMemo": "No memo",
      "noLabel": "No label"
    },
    "signAndSend": {
      "selectSpendableOutputs": "Select spendable outputs",
      "addAsInputToMessage": "Add as input to message",
      "customAmount": "Custom amount",
      "selectAll": "Select all",
<<<<<<< HEAD
      "setMessageFee": "Set message fee",
      "addInput": "Add input",
      "addOutput": "Add output",
      "addRecipientOutputs": "Add recipient outputs"
=======
      "deselectAll": "Deselect all"
    },
    "ioPreview": {
      "typeMemo": "Type memo",
      "addInput": "Add input",
      "addOutput": "Add output",
      "setMessageFee": "Set message fee"
    },
    "feeSelection": {
      "previewTxMessage": "Preview tx message"
    },
    "previewMessage": {
      "signTxMessage": "Sign tx message"
    },
    "signMessage": {
      "broadcastTxMessage": "Broadcast tx message"
    },
    "messageConfirmation": {
      "messageBroadcasted": "Message broadcasted",
      "messageId": "Message id",
      "copyTxMessageId": "Copy tx message id",
      "trackOnChain": "Track on chain",
      "backToAccountHome": "Back to account home"
    },
    "camera": {
      "scanText": "Scan any Bitcoin or Lightning related QR code.",
      "permissions": "Enable camera access in your phone's settings to scan a QR code."
    },
    "newInvoice": {
      "invoice": "Invoice",
      "path": "Path",
      "address": "Address",
      "customAmount": "Custom Amount",
      "memo": "Memo",
      "generateAnotherInvoice": "Generate another invoice"
>>>>>>> 0bd966a6
    },
    "addMasterKey": {
      "title": "Add Master Key",
      "masterKeyName": "Master Key Name",
      "hasAccountWithName": "Account with that name already exists",
      "generateNewSeed": {
        "title": "Generate New Secret Seed",
        "action": "Confirm Seed"
      },
      "confirmSeed": {
        "incorrectWordModal": {
          "warning": "Selected word doesn't match the original seed",
          "action": "Review and try again"
        },
        "warningModal": {
          "warning": "Keep this information secret and backed up.",
          "disclaimer1": "Anyone with this information can move the sats to another account.",
          "disclaimer2": "Consider an air-gapped hardware device for generating keys for significant amounts.",
          "disclaimer3": "Losing this information will lose the funds."
        }
      },
      "importExistingSeed": {
        "title": "Import Existing Seed",
        "action": "Save Secret Seed",
        "accountAdded": "Parent account has been added",
        "accountAddedModal": {
          "derivationPath": "Derivation path",
          "utxos": "Found UTXOs",
          "sats": "Total spendable sats"
        },
        "noMatchingWords": "No Matching Words"
      },
      "accountOptions": {
        "policyType": "Policy Type",
        "policyTypes": {
          "singleSignature": "Single Signature"
        },
        "scriptVersion": "Script Version",
        "scriptVersions": {
          "names": {
            "p2pkh": "Legacy",
            "p2sh-p2wpkh": "Nested Segwit",
            "p2wpkh": "Native Segwit",
            "p2tr": "Taproot"
          },
          "descriptions": {
            "p2pkh": [
              "Legacy",
              "which locks bitcoin to the hash of a public key."
            ],
            "p2sh-p2wpkh": [
              "Nested Segwit",
              "which locks bitcoin to a SegWit witness program wrapped inside a P2SH address. This allows SegWit compatibility with wallets or services that do not fully support SegWit."
            ],
            "p2wpkh": [
              "Native Segwit",
              "which locks bitcoin to a SegWit witness program. It offers reduced transaction fees and improved malleability resistance."
            ],
            "p2tr": [
              "Taproot",
              "which locks bitcoin to a Schnorr public key or a Merkle root of multiple conditions. It enhances privacy and efficiency by combining spending conditions into a single structure."
            ]
          },
          "links": {
            "name": {
              "p2pkh": "ScriptPubKey",
              "p2sh-p2wpkh": "ScriptPubKey",
              "p2wpkh": "ScriptPubKey",
              "p2tr": "ScriptPubKey"
            },
            "url": {
              "p2pkh": "https://river.com/learn/terms/s/scriptpubkey/",
              "p2sh-p2wpkh": "https://river.com/learn/terms/s/scriptpubkey/",
              "p2wpkh": "https://river.com/learn/terms/s/scriptpubkey/",
              "p2tr": "https://river.com/learn/terms/s/scriptpubkey/"
            }
          }
        },
        "mnemonic": "Mnemonic Seed Words (BIP39)",
        "mnemonics": {
          "24": "24 words generated from 256 bits of entropy.",
          "21": "21 words generated from 224 bits of entropy.  For potentially increased computational security, consider using 24 words for new accounts.",
          "18": "18 words generated from 192 bits of entropy.  For potentially increased computational security, consider using 24 words for new accounts.",
          "15": "15 words generated from 160 bits of entropy.  For potentially increased computational security, consider using 24 words for new accounts.",
          "12": "12 words generated from 128 bits of entropy.  For potentially increased computational security, consider using 24 words for new accounts."
        },
        "generateNewSeed": "Generate New Seed",
        "importSeed": "Import Seed"
      }
    }
  }
}<|MERGE_RESOLUTION|>--- conflicted
+++ resolved
@@ -107,12 +107,10 @@
       "addAsInputToMessage": "Add as input to message",
       "customAmount": "Custom amount",
       "selectAll": "Select all",
-<<<<<<< HEAD
       "setMessageFee": "Set message fee",
       "addInput": "Add input",
       "addOutput": "Add output",
-      "addRecipientOutputs": "Add recipient outputs"
-=======
+      "addRecipientOutputs": "Add recipient outputs",
       "deselectAll": "Deselect all"
     },
     "ioPreview": {
@@ -148,7 +146,6 @@
       "customAmount": "Custom Amount",
       "memo": "Memo",
       "generateAnotherInvoice": "Generate another invoice"
->>>>>>> 0bd966a6
     },
     "addMasterKey": {
       "title": "Add Master Key",
