--- conflicted
+++ resolved
@@ -14,11 +14,8 @@
   inputs: Map<ReturnType<typeof getUtxoOutpoint>, Utxo>
   outputs: Output[]
   feeRate: number
-<<<<<<< HEAD
   timeLock: number
-=======
   rbf: boolean
->>>>>>> bf36e609
   txBuilderResult?: TxBuilderResult
   psbt?: PartiallySignedTransaction
 }
@@ -44,11 +41,8 @@
   inputs: new Map<ReturnType<typeof getUtxoOutpoint>, Utxo>(),
   outputs: [],
   feeRate: 0,
-<<<<<<< HEAD
   timeLock: 0,
-=======
   rbf: true,
->>>>>>> bf36e609
   clearTransaction: () => {
     set({
       inputs: new Map<ReturnType<typeof getUtxoOutpoint>, Utxo>(),
