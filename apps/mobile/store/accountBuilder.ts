<<<<<<< HEAD
import { type Wallet } from 'bdk-rn'
import { type Network } from 'bdk-rn/lib/lib/enums'
=======
import { Descriptor, DescriptorPublicKey, Wallet } from 'bdk-rn'
import { KeychainKind, Network } from 'bdk-rn/lib/lib/enums'
>>>>>>> 1bfbc405
import { create } from 'zustand'

import {
  generateMnemonic,
  getFingerprint,
  getWalletFromMnemonic
} from '@/api/bdk'
import { PIN_KEY } from '@/config/auth'
import { getItem } from '@/storage/encrypted'
import { type Account } from '@/types/models/Account'
import { aesEncrypt } from '@/utils/crypto'

import { useBlockchainStore } from './blockchain'

type AccountBuilderState = {
  name: Account['name']
  type: Account['accountCreationType']
  scriptVersion: NonNullable<Account['scriptVersion']>
  seedWordCount: NonNullable<Account['seedWordCount']>
  seedWords: NonNullable<Account['seedWords']>
  passphrase?: Account['passphrase']
  fingerprint?: Account['fingerprint']
  derivationPath?: Account['derivationPath']
  externalDescriptor?: Account['externalDescriptor']
  internalDescriptor?: Account['internalDescriptor']
  wallet?: Wallet
}

type AccountBuilderAction = {
  clearAccount: () => void
  createAccountFromDescriptor: (
    name: string,
    externalDescriptor: string,
    internalDescriptor?: string
  ) => Promise<Account>
  createAccountFromXpub: (
    name: string,
    xpub: string,
    fingerprint: string,
    scriptVersion: Account['scriptVersion']
  ) => Promise<Account>
  getAccount: () => Account
  setName: (name: Account['name']) => void
  setType: (type: Account['accountCreationType']) => void
  setScriptVersion: (
    scriptVersion: NonNullable<Account['scriptVersion']>
  ) => void
  setSeedWordCount: (
    seedWordCount: NonNullable<Account['seedWordCount']>
  ) => void
  setSeedWords: (seedWords: NonNullable<Account['seedWords']>) => void
  generateMnemonic: (
    seedWordCount: NonNullable<Account['seedWordCount']>
  ) => Promise<void>
  setPassphrase: (passphrase: Account['passphrase']) => void
  updateFingerprint: () => Promise<void>
  loadWallet: () => Promise<Wallet>
  encryptSeed: () => Promise<void>
}

const useAccountBuilderStore = create<
  AccountBuilderState & AccountBuilderAction
>()((set, get) => ({
  name: '',
  type: null,
  scriptVersion: 'P2WPKH',
  seedWordCount: 24,
  seedWords: '',
  clearAccount: () => {
    set({
      name: '',
      type: null,
      scriptVersion: 'P2PKH',
      seedWordCount: 24,
      seedWords: '',
      passphrase: undefined,
      fingerprint: undefined,
      derivationPath: undefined,
      externalDescriptor: undefined,
      internalDescriptor: undefined,
      wallet: undefined
    })
  },
  createAccountFromDescriptor: async (
    name,
    externalDescriptor,
    internalDescriptor
  ) => {
    // TODO: derive both internal an external descriptors from the descriptor
    const network = useBlockchainStore.getState().network as Network

    const externalDescriptorObj = await new Descriptor().create(
      externalDescriptor,
      network
    )
    const externalDescriptorWithChecksum =
      await externalDescriptorObj.asString()

    let internalDescriptorWithChecksum: string | undefined
    if (internalDescriptor) {
      const internalDescriptorObj = await new Descriptor().create(
        internalDescriptor,
        network
      )
      internalDescriptorWithChecksum = await internalDescriptorObj.asString()
    }

    const account: Account = {
      name,
      createdAt: new Date(),
      accountCreationType: 'import',
      watchOnly: 'public-key',
      utxos: [],
      transactions: [],
      externalDescriptor: externalDescriptorWithChecksum,
      internalDescriptor: internalDescriptorWithChecksum,
      summary: {
        balance: 0,
        satsInMempool: 0,
        numberOfAddresses: 0,
        numberOfTransactions: 0,
        numberOfUtxos: 0
      }
    }
    return account
  },
  createAccountFromXpub: async (name, xpub, fingerprint, scriptVersion) => {
    const network = useBlockchainStore.getState().network as Network
    const key = await new DescriptorPublicKey().fromString(xpub)

    let externalDescriptorObj: Descriptor | undefined
    let internalDescriptorObj: Descriptor | undefined

    switch (scriptVersion) {
      case 'P2PKH':
        externalDescriptorObj = await new Descriptor().newBip44Public(
          key,
          fingerprint,
          KeychainKind.External,
          network
        )
        internalDescriptorObj = await new Descriptor().newBip44Public(
          key,
          fingerprint,
          KeychainKind.Internal,
          network
        )
        break
      case 'P2SH-P2WPKH':
        externalDescriptorObj = await new Descriptor().newBip49Public(
          key,
          fingerprint,
          KeychainKind.External,
          network
        )
        internalDescriptorObj = await new Descriptor().newBip49Public(
          key,
          fingerprint,
          KeychainKind.Internal,
          network
        )
        break
      case 'P2WPKH':
        externalDescriptorObj = await new Descriptor().newBip84Public(
          key,
          fingerprint,
          KeychainKind.External,
          network
        )
        internalDescriptorObj = await new Descriptor().newBip84Public(
          key,
          fingerprint,
          KeychainKind.Internal,
          network
        )
        break
      case 'P2TR':
        externalDescriptorObj = await new Descriptor().newBip86Public(
          key,
          fingerprint,
          KeychainKind.External,
          network
        )
        internalDescriptorObj = await new Descriptor().newBip86Public(
          key,
          fingerprint,
          KeychainKind.Internal,
          network
        )
        break
      default:
        throw new Error('invalid script version')
    }

    const externalDescriptor = await externalDescriptorObj.asString()
    const internalDescriptor = await internalDescriptorObj.asString()

    const account: Account = {
      name,
      createdAt: new Date(),
      watchOnly: 'public-key',
      accountCreationType: 'import',
      utxos: [],
      transactions: [],
      externalDescriptor,
      internalDescriptor,
      summary: {
        balance: 0,
        satsInMempool: 0,
        numberOfAddresses: 0,
        numberOfTransactions: 0,
        numberOfUtxos: 0
      }
    }
    return account
  },
  getAccount: () => {
    const {
      name,
      type,
      scriptVersion,
      seedWordCount,
      seedWords,
      passphrase,
      fingerprint,
      derivationPath,
      externalDescriptor,
      internalDescriptor
    } = get()

    return {
      name,
      accountCreationType: type,
      scriptVersion,
      seedWordCount,
      seedWords,
      passphrase,
      fingerprint,
      derivationPath,
      externalDescriptor,
      internalDescriptor,
      transactions: [],
      utxos: [],
      summary: {
        balance: 0,
        numberOfAddresses: 0,
        numberOfTransactions: 0,
        numberOfUtxos: 0,
        satsInMempool: 0
      },
      createdAt: new Date()
    }
  },
  setName: (name) => {
    set({ name })
  },
  setType: (type) => {
    set({ type })
  },
  setScriptVersion: (scriptVersion) => {
    set({ scriptVersion })
  },
  setSeedWordCount: (seedWordCount) => {
    set({ seedWordCount })
  },
  setSeedWords: (seedWords) => {
    set({ seedWords })
  },
  generateMnemonic: async (seedWordCount) => {
    const mnemonic = await generateMnemonic(seedWordCount)
    set({ seedWords: mnemonic })
    await get().updateFingerprint()
  },
  setPassphrase: (passphrase) => {
    set({ passphrase })
  },
  updateFingerprint: async () => {
    const { network } = useBlockchainStore.getState()
    const fingerprint = await getFingerprint(
      get().seedWords,
      get().passphrase,
      network as Network
    )
    set(() => ({ fingerprint }))
  },
  loadWallet: async () => {
    const { network } = useBlockchainStore.getState()
    const {
      fingerprint,
      derivationPath,
      externalDescriptor,
      internalDescriptor,
      wallet
    } = await getWalletFromMnemonic(
      get().seedWords,
      get().scriptVersion,
      get().passphrase,
      network as Network
    )
    set(() => ({
      fingerprint,
      derivationPath,
      externalDescriptor,
      internalDescriptor,
      wallet
    }))
    return wallet
  },
  encryptSeed: async () => {
    const savedPin = await getItem(PIN_KEY)
    if (!savedPin) return

    const encryptedSeedWords = await aesEncrypt(
      get().seedWords.replace(/\s+/g, ','),
      savedPin
    )
    set({ seedWords: encryptedSeedWords })
  }
}))

export { useAccountBuilderStore }<|MERGE_RESOLUTION|>--- conflicted
+++ resolved
@@ -1,10 +1,5 @@
-<<<<<<< HEAD
-import { type Wallet } from 'bdk-rn'
-import { type Network } from 'bdk-rn/lib/lib/enums'
-=======
-import { Descriptor, DescriptorPublicKey, Wallet } from 'bdk-rn'
-import { KeychainKind, Network } from 'bdk-rn/lib/lib/enums'
->>>>>>> 1bfbc405
+import { Descriptor, DescriptorPublicKey, type Wallet } from 'bdk-rn'
+import { KeychainKind, type Network } from 'bdk-rn/lib/lib/enums'
 import { create } from 'zustand'
 
 import {
