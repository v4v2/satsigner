import { produce } from 'immer'
import uuid from 'react-native-uuid'
import { create } from 'zustand'

import { type EntropyType } from '@/types/logic/entropy'
import {
  type Account,
  type Key,
  type Secret,
  type DM
} from '@/types/models/Account'

type AccountBuilderState = {
  name: Account['name']
  network: Account['network']
  policyType: Account['policyType']
  keyName: NonNullable<Key['name']>
  creationType: Key['creationType']
  entropy: EntropyType
  mnemonicWordCount: NonNullable<Key['mnemonicWordCount']>
  mnemonic: NonNullable<Secret['mnemonic']>
  passphrase?: Secret['passphrase']
  externalDescriptor?: Secret['externalDescriptor']
  internalDescriptor?: Secret['internalDescriptor']
  extendedPublicKey?: Secret['extendedPublicKey']
  fingerprint?: Key['fingerprint']
  scriptVersion: NonNullable<Key['scriptVersion']>
  keys: Account['keys']
  keyCount: Account['keyCount']
  keysRequired: Account['keysRequired']
}

type AccountBuilderAction = {
  setName: (name: AccountBuilderState['name']) => void
  setNetwork: (network: AccountBuilderState['network']) => void
  setPolicyType: (policyType: AccountBuilderState['policyType']) => void
  setKeyName: (keyName: AccountBuilderState['keyName']) => void
  setCreationType: (creationType: Key['creationType']) => void
  setEntropy: (entropy: AccountBuilderState['entropy']) => void
  setMnemonicWordCount: (
    mnemonicWordCount: AccountBuilderState['mnemonicWordCount']
  ) => void
  setMnemonic: (mnemonic: AccountBuilderState['mnemonic']) => void
  setPassphrase: (passphrase: AccountBuilderState['passphrase']) => void
  setExternalDescriptor: (
    externalDescriptor: NonNullable<Secret['externalDescriptor']>
  ) => void
  setInternalDescriptor: (
    internalDescriptor: NonNullable<Secret['internalDescriptor']>
  ) => void
  setExtendedPublicKey: (
    extendedPublicKey: NonNullable<Secret['extendedPublicKey']>
  ) => void
  setFingerprint: (
    fingerprint: NonNullable<AccountBuilderState['fingerprint']>
  ) => void
  setScriptVersion: (
    scriptVersion: AccountBuilderState['scriptVersion']
  ) => void
  setKey: (index: Key['index']) => Key
  updateKeySecret: (index: Key['index'], newSecret: Key['secret']) => void
  updateKeyFingerprint: (
    index: Key['index'],
    fingerprint: NonNullable<Key['fingerprint']>
  ) => void
  setKeyDerivationPath: (
    index: Key['index'],
    derivationPath: NonNullable<Key['derivationPath']>
  ) => void
  setKeyCount: (keyCount: AccountBuilderState['keyCount']) => void
  setKeysRequired: (keysRequired: AccountBuilderState['keysRequired']) => void
  getAccountData: () => Account
  clearKeyState: () => void
  clearAccount: () => void
}

const initialState: AccountBuilderState = {
  name: '',
  network: 'signet',
  policyType: 'singlesig',
  keyName: '',
  creationType: 'importMnemonic',
  entropy: 'none',
  mnemonicWordCount: 24,
  mnemonic: '',
  passphrase: undefined,
  externalDescriptor: undefined,
  internalDescriptor: undefined,
  extendedPublicKey: undefined,
  fingerprint: undefined,
  scriptVersion: 'P2WPKH',
  keys: [],
  keyCount: 0,
  keysRequired: 0
}

const useAccountBuilderStore = create<
  AccountBuilderState & AccountBuilderAction
>()((set, get) => ({
  ...initialState,
  setName: (name) => {
    set({ name })
  },
  setNetwork: (network) => {
    set({ network })
  },
  setPolicyType: (policyType) => {
    set({ policyType })
  },
  setKeyName: (keyName) => {
    set({ keyName })
  },
  setCreationType: (creationType) => {
    set({ creationType })
  },
  setEntropy: (entropy) => {
    set({ entropy })
  },
  setMnemonicWordCount: (mnemonicWordCount) => {
    set({ mnemonicWordCount })
  },
  setMnemonic: (mnemonic) => {
    set({ mnemonic })
  },
  setPassphrase: (passphrase) => {
    set({ passphrase })
  },
  setExternalDescriptor: (externalDescriptor) => {
    set({ externalDescriptor })
  },
  setInternalDescriptor: (internalDescriptor) => {
    set({ internalDescriptor })
  },
  setExtendedPublicKey: (extendedPublicKey) => {
    set({ extendedPublicKey })
  },
  setFingerprint: (fingerprint) => {
    set({ fingerprint })
  },
  setScriptVersion: (scriptVersion) => {
    set({ scriptVersion })
  },
  setKey: (index) => {
    const {
      keyName,
      creationType,
      mnemonicWordCount,
      mnemonic,
      passphrase,
      fingerprint,
      scriptVersion,
      externalDescriptor,
      internalDescriptor,
      extendedPublicKey
    } = get()
    const key: Key = {
      index,
      name: keyName,
      creationType,
      mnemonicWordCount,
      secret: {
        ...(mnemonic && { mnemonic }),
        ...(passphrase && { passphrase }),
        ...(externalDescriptor && { externalDescriptor }),
        ...(internalDescriptor && { internalDescriptor }),
        ...(extendedPublicKey && { extendedPublicKey })
      },
      iv: uuid.v4().replace(/-/g, ''),
      fingerprint,
      scriptVersion
    }

    set(
      produce((state: AccountBuilderState) => {
        state.keys[index] = key
      })
    )

    return key
  },
  updateKeySecret: (index, newSecret) => {
    set(
      produce((state: AccountBuilderState) => {
        if (state.keys[index]) {
          state.keys[index].secret = newSecret
        }
      })
    )
  },
  updateKeyFingerprint: (index, fingerprint) => {
    set(
      produce((state: AccountBuilderState) => {
        if (state.keys[index]) {
          state.keys[index].fingerprint = fingerprint
        }
      })
    )
  },
  setKeyDerivationPath: (index, derivationPath) => {
    set(
      produce((state: AccountBuilderState) => {
        if (state.keys[index]) {
          state.keys[index].derivationPath = derivationPath
        }
      })
    )
  },
  setKeyCount: (keyCount) => {
    set({ keyCount })
  },
  setKeysRequired: (keysRequired) => {
    set({ keysRequired })
  },
  getAccountData: () => {
    const { name, network, policyType, keys, keyCount, keysRequired } = get()

    const account: Account = {
      id: uuid.v4(),
      name,
      network,
      policyType,
      keys,
      keyCount,
      keysRequired,
      summary: {
        balance: 0,
        numberOfAddresses: 0,
        numberOfTransactions: 0,
        numberOfUtxos: 0,
        satsInMempool: 0
      },
      transactions: [],
      utxos: [],
      addresses: [],
      createdAt: new Date(),
      lastSyncedAt: new Date(),
      syncStatus: 'unsynced',
<<<<<<< HEAD
      nostr: {
        commonNpub: '',
        commonNsec: '',
        relays: [],
        autoSync: false,
        deviceNpub: '',
        deviceNsec: '',
        trustedMemberDevices: [],
        trustedMemberAliases: [],
        dms: [] as DM[],
        lastUpdated: new Date(),
        syncStart: new Date()
=======
      syncProgress: {
        tasksDone: 0,
        totalTasks: 0
>>>>>>> b0b617e7
      }
    }

    return account
  },
  clearKeyState: () => {
    set({
      keyName: '',
      creationType: 'importMnemonic',
      entropy: 'none',
      mnemonicWordCount: 24,
      mnemonic: '',
      passphrase: undefined,
      fingerprint: undefined,
      scriptVersion: 'P2WPKH',
      externalDescriptor: undefined,
      extendedPublicKey: undefined
    })
  },
  clearAccount: () => {
    set({ ...initialState })
  }
}))

export { useAccountBuilderStore }<|MERGE_RESOLUTION|>--- conflicted
+++ resolved
@@ -235,7 +235,10 @@
       createdAt: new Date(),
       lastSyncedAt: new Date(),
       syncStatus: 'unsynced',
-<<<<<<< HEAD
+      syncProgress: {
+        tasksDone: 0,
+        totalTasks: 0
+      },
       nostr: {
         commonNpub: '',
         commonNsec: '',
@@ -248,11 +251,6 @@
         dms: [] as DM[],
         lastUpdated: new Date(),
         syncStart: new Date()
-=======
-      syncProgress: {
-        tasksDone: 0,
-        totalTasks: 0
->>>>>>> b0b617e7
       }
     }
 
