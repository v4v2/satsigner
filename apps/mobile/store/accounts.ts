--- conflicted
+++ resolved
@@ -33,22 +33,9 @@
   loadTx: (accountId: Account['id'], tx: Transaction) => void
   getTags: () => string[]
   setTags: (tags: string[]) => void
-<<<<<<< HEAD
-  setAddrLabel: (
-    accountId: Account['id'],
-    addr: string,
-    label: string
-  ) => Account | undefined
-  setTxLabel: (
-    accountId: Account['id'],
-    txid: string,
-    label: string
-  ) => Account | undefined
-=======
   deleteTags: () => void
   setAddrLabel: (account: string, addr: string, label: string) => void
   setTxLabel: (accountId: Account['id'], txid: string, label: string) => void
->>>>>>> b0b617e7
   setUtxoLabel: (
     accountId: Account['id'],
     txid: string,
@@ -181,14 +168,10 @@
       setTags: (tags: string[]) => {
         set({ tags })
       },
-<<<<<<< HEAD
-      setAddrLabel: (accountId, addr, label) => {
-=======
       deleteTags: () => {
         set({ tags: [] })
       },
       setAddrLabel: (accountName, addr, label) => {
->>>>>>> b0b617e7
         const account = get().accounts.find(
           (account) => account.id === accountId
         )
