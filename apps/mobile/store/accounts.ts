--- conflicted
+++ resolved
@@ -75,13 +75,6 @@
           })
         )
       },
-<<<<<<< HEAD
-      setIsSyncing: async (id, isSyncing) => {
-        const account = get().accounts.find((account) => account.id === id)
-        if (!account) return
-
-        // Update syncing state
-=======
       setLastSyncedAt: (id, date) => {
         set(
           produce((state: AccountsState) => {
@@ -93,7 +86,6 @@
         )
       },
       setSyncStatus: (id, syncStatus) => {
->>>>>>> c648066c
         set(
           produce((state: AccountsState) => {
             const index = state.accounts.findIndex(
