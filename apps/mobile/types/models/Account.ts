import { type Network } from '../settings/blockchain'
import { type Address } from './Address'
import { type Transaction } from './Transaction'
import { type Utxo } from './Utxo'

export type PolicyType = 'singlesig' | 'multisig' | 'watchonly'

export type MnemonicCount = 12 | 15 | 18 | 21 | 24

export type ScriptVersionType = 'P2PKH' | 'P2SH-P2WPKH' | 'P2WPKH' | 'P2TR'

export type SyncStatus = 'unsynced' | 'synced' | 'syncing' | 'error' | 'timeout'

export type CreationType =
  | 'generateMnemonic'
  | 'importMnemonic'
  | 'importDescriptor'
  | 'importExtendedPub'
  | 'importAddress'

export type Secret = {
  /** Mnemonic words separated with a space */
  mnemonic?: string
  passphrase?: string
  /** Only for sigle/multisig import descriptor and watch-only descriptor/extended key */
  externalDescriptor?: string
  /** Only for sigle/multisig import descriptor and watch-only descriptor/extended key */
  internalDescriptor?: string
  /** Only for watch-only */
  extendedPublicKey?: string
}

export type Key = {
  /** Key position for multisig. Set to 0 if singlesig */
  index: number
  name?: string
  creationType: CreationType
  mnemonicWordCount?: MnemonicCount
  /** Sensitive information that can be encrypted with PIN */
  secret: Secret | string
  /** Initialization vector for AES encryption */
  iv: string
  fingerprint?: string
  scriptVersion?: ScriptVersionType
  derivationPath?: string
}

export type Account = {
  id: string
  name: string
  network: Network
  policyType: PolicyType
  /** Account keys. Default: [] */
  keys: Key[]
  /** Total account keys. Default: 1 */
  keyCount: number
  /** Keys required to sign. Default: 1 */
  keysRequired: number
  summary: {
    balance: number
    numberOfAddresses: number
    numberOfTransactions: number
    numberOfUtxos: number
    satsInMempool: number
  }
  transactions: Transaction[]
  utxos: Utxo[]
  addresses: Address[]
  createdAt: Date
<<<<<<< HEAD
  isSyncing?: boolean
  nostr: {
    npub: string
    nsec: string
    seckey?: Uint8Array
    relays: string[]
    autoSync: boolean
    passphrase?: string
    lastBackupFingerprint?: string
    lastBackupTimestamp?: number
  }
=======
  lastSyncedAt?: Date
  syncStatus: SyncStatus
>>>>>>> c648066c
}<|MERGE_RESOLUTION|>--- conflicted
+++ resolved
@@ -67,8 +67,9 @@
   utxos: Utxo[]
   addresses: Address[]
   createdAt: Date
-<<<<<<< HEAD
   isSyncing?: boolean
+  lastSyncedAt?: Date
+  syncStatus: SyncStatus
   nostr: {
     npub: string
     nsec: string
@@ -79,8 +80,4 @@
     lastBackupFingerprint?: string
     lastBackupTimestamp?: number
   }
-=======
-  lastSyncedAt?: Date
-  syncStatus: SyncStatus
->>>>>>> c648066c
 }