--- conflicted
+++ resolved
@@ -1,5 +1,4 @@
 import { FlashList } from '@shopify/flash-list'
-<<<<<<< HEAD
 import { Descriptor, type Wallet } from 'bdk-rn'
 import { type Network } from 'bdk-rn/lib/lib/enums'
 import {
@@ -9,9 +8,6 @@
   useLocalSearchParams,
   useRouter
 } from 'expo-router'
-=======
-import { Redirect, Stack, useLocalSearchParams, useRouter } from 'expo-router'
->>>>>>> 1864ffa8
 import {
   type Dispatch,
   useCallback,
@@ -249,7 +245,6 @@
   setSortDirection,
   perPage = 10
 }: ChildAccountsProps) {
-<<<<<<< HEAD
   const getLastUsedWallet = useGetWalletAddress(account!)
   const [addressPath, setAddressPath] = useState('')
   const loadAddresses = useAccountsStore((state) => state.loadAddresses)
@@ -261,44 +256,6 @@
     account.addresses.slice(0, addressCount)
   )
   const [hasLoadMoreAddresses, setHasLoadMoreAddresses] = useState(false)
-=======
-  const [childAccounts, setChildAccounts] = useState<any[]>([])
-  const [addressPath, setAddressPath] = useState('')
-  const network = useBlockchainStore((state) => state.network)
-  const wallet = useWalletsStore((state) => state.wallets[account.id])
-
-  const fetchAddresses = useCallback(async () => {
-    if (!wallet) return
-
-    try {
-      const changePath = change ? '1' : '0'
-      setAddressPath(`${account.keys[0].derivationPath}/${changePath}/${'...'}`)
-
-      const derivedAddresses = await Promise.all(
-        Array.from(
-          { length: account.summary.numberOfAddresses },
-          async (_, i) => {
-            const addressInfo = change
-              ? await wallet.getInternalAddress(i)
-              : await wallet.getAddress(i)
-            return {
-              index: i,
-              address: await addressInfo.address.asString()
-            }
-          }
-        )
-      )
-
-      const newAddresses = derivedAddresses.map(({ index, address }) => {
-        let utxo = 0
-        let txCount = 0
-
-        for (const ux of account.utxos) {
-          if (ux.addressTo && ux.addressTo === address) {
-            utxo += ux.value
-          }
-        }
->>>>>>> 1864ffa8
 
   async function updateDerivationPath() {
     if (account.derivationPath)
@@ -332,15 +289,9 @@
     setAddresses(newAddresses.slice(0, minItems))
   }
 
-<<<<<<< HEAD
   useEffect(() => {
     updateDerivationPath()
   }, [change]) // eslint-disable-line react-hooks/exhaustive-deps
-=======
-      setChildAccounts(newAddresses)
-    } catch {}
-  }, [account, network, change]) // eslint-disable-line react-hooks/exhaustive-deps
->>>>>>> 1864ffa8
 
   useEffect(() => {
     updateAddresses()
