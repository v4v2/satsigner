import { CameraView, useCameraPermissions } from 'expo-camera/next'
import { LinearGradient } from 'expo-linear-gradient'
import { Stack, useLocalSearchParams, useRouter } from 'expo-router'
import { useMemo, useState } from 'react'
import { View } from 'react-native'
import { GestureHandlerRootView } from 'react-native-gesture-handler'
import { useShallow } from 'zustand/react/shallow'

import { SSIconBubbles, SSIconScan } from '@/components/icons'
import SSButton from '@/components/SSButton'
import SSIconButton from '@/components/SSIconButton'
import SSModal from '@/components/SSModal'
import SSSankeyDiagram from '@/components/SSSankeyDiagram'
import SSSlider from '@/components/SSSlider'
import SSText from '@/components/SSText'
import SSTextInput from '@/components/SSTextInput'
import { useNodesAndLinks } from '@/hooks/useNodesAndLinks'
import { usePreviousTransactions } from '@/hooks/usePreviousTransactions'
import SSHStack from '@/layouts/SSHStack'
import SSVStack from '@/layouts/SSVStack'
import { t } from '@/locales'
import { useAccountsStore } from '@/store/accounts'
import { usePriceStore } from '@/store/price'
import { useSettingsStore } from '@/store/settings'
import { useTransactionBuilderStore } from '@/store/transactionBuilder'
import { Colors, Layout } from '@/styles'
<<<<<<< HEAD
import type { Utxo } from '@/types/models/Utxo'
import type { AccountSearchParams } from '@/types/navigation/searchParams'
import { formatNumber } from '@/utils/format'
=======
import { type Utxo } from '@/types/models/Utxo'
import { type AccountSearchParams } from '@/types/navigation/searchParams'
import { formatAddress, formatNumber } from '@/utils/format'
>>>>>>> 985e5bcf

const DEEP_LEVEL = 3

export default function IOPreview() {
  const router = useRouter()
  const { id } = useLocalSearchParams<AccountSearchParams>()
  const [permission, requestPermission] = useCameraPermissions()

  const account = useAccountsStore(
    (state) => state.accounts.find((account) => account.name === id)!
  )
  const useZeroPadding = useSettingsStore((state) => state.useZeroPadding)
  const [inputs, outputs, getInputs, addOutput] = useTransactionBuilderStore(
    useShallow((state) => [
      state.inputs,
      state.outputs,
      state.getInputs,
      state.addOutput
    ])
  )

  const { transactions, loading, error } = usePreviousTransactions(
    inputs,
    DEEP_LEVEL
  )

  const [fiatCurrency, satsToFiat] = usePriceStore(
    useShallow((state) => [state.fiatCurrency, state.satsToFiat])
  )

  const [addOutputModalVisible, setAddOutputModalVisible] = useState(false)
  const [cameraModalVisible, setCameraModalVisible] = useState(false)

  const utxosValue = (utxos: Utxo[]): number =>
    utxos.reduce((acc, utxo) => acc + utxo.value, 0)

  const utxosTotalValue = useMemo(
    () => utxosValue(account.utxos),
    [account.utxos]
  )
  const utxosSelectedValue = utxosValue(getInputs())

  const [outputTo, setOutputTo] = useState('')
  const [outputAmount, setOutputAmount] = useState(1)
  const [outputLabel, setOutputLabel] = useState('')

  function handleQRCodeScanned(address: string | undefined) {
    if (!address) return
    setOutputTo(address)
    setCameraModalVisible(false)
  }

  function handleAddOutputAndClose() {
    addOutput({ to: outputTo, amount: outputAmount, label: outputLabel })
    setAddOutputModalVisible(false)
  }

  const { allNodes, links } = useNodesAndLinks({
    transactions,
    inputs,
    outputs,
    utxosSelectedValue,
    deepLevel: DEEP_LEVEL
  })

  // Show loading state
  if (loading && inputs.size > 0) {
    return (
      <SSVStack itemsCenter>
        <SSText>Loading transaction details...</SSText>
      </SSVStack>
    )
  }

  // Show error state
  if (error) {
    return (
      <SSVStack itemsCenter>
        <SSText color="muted">
          Error loading transaction details: {error.message}
        </SSText>
      </SSVStack>
    )
  }

  return (
    <GestureHandlerRootView style={{ flex: 1 }}>
      <Stack.Screen
        options={{
          headerTitle: () => <SSText uppercase>{account.name}</SSText>
        }}
      />

      <LinearGradient
        style={{
          width: '100%',
          position: 'absolute',
          paddingHorizontal: Layout.mainContainer.paddingHorizontal,
          paddingTop: Layout.mainContainer.paddingTop,
          zIndex: 20
        }}
        locations={[0.185, 0.5554, 0.7713, 1]}
        colors={['#000000F5', '#000000A6', '#0000004B', '#00000000']}
      >
        <SSVStack style={{ flex: 1 }}>
          <SSHStack justifyBetween>
            <SSText color="muted">Group</SSText>
            <SSText size="md">
              {t('transaction.build.select.spendableOutputs')}
            </SSText>
            <SSIconButton
              onPress={() =>
                router.navigate(`/account/${id}/signAndSend/selectUtxoBubbles`)
              }
            >
              <SSIconBubbles height={22} width={24} />
            </SSIconButton>
          </SSHStack>
          <SSVStack itemsCenter gap="sm">
            <SSVStack itemsCenter gap="xs">
              <SSText>
                {inputs.size} {t('common.of').toLowerCase()}{' '}
                {account.utxos.length} {t('common.selected').toLowerCase()}
              </SSText>
              <SSHStack gap="xs">
                <SSText size="xxs" style={{ color: Colors.gray[400] }}>
                  {t('common.total')}
                </SSText>
                <SSText size="xxs" style={{ color: Colors.gray[75] }}>
                  {formatNumber(utxosTotalValue, 0, useZeroPadding)}
                </SSText>
                <SSText size="xxs" style={{ color: Colors.gray[400] }}>
                  {t('bitcoin.sats').toLowerCase()}
                </SSText>
                <SSText size="xxs" style={{ color: Colors.gray[75] }}>
                  {formatNumber(satsToFiat(utxosTotalValue), 2)}
                </SSText>
                <SSText size="xxs" style={{ color: Colors.gray[400] }}>
                  {fiatCurrency}
                </SSText>
              </SSHStack>
            </SSVStack>
            <SSVStack itemsCenter gap="none">
              <SSHStack gap="xs" style={{ alignItems: 'baseline' }}>
                <SSText
                  size="7xl"
                  color="white"
                  weight="ultralight"
                  style={{ lineHeight: 62 }}
                >
                  {formatNumber(utxosSelectedValue, 0, useZeroPadding)}
                </SSText>
                <SSText size="xl" color="muted">
                  {t('bitcoin.sats').toLowerCase()}
                </SSText>
              </SSHStack>
              <SSHStack gap="xs" style={{ alignItems: 'baseline' }}>
                <SSText size="md" color="muted">
                  {formatNumber(satsToFiat(utxosSelectedValue), 2)}
                </SSText>
                <SSText size="xs" style={{ color: Colors.gray[500] }}>
                  {fiatCurrency}
                </SSText>
              </SSHStack>
            </SSVStack>
          </SSVStack>
        </SSVStack>
      </LinearGradient>
      <View style={{ position: 'absolute', top: 80 }}>
        {transactions.size > 0 &&
        inputs.size > 0 &&
        allNodes?.length > 0 &&
        links?.length > 0 ? (
          <SSSankeyDiagram
            sankeyNodes={allNodes}
            sankeyLinks={links}
            inputCount={inputs.size}
          />
        ) : null}
      </View>
      <LinearGradient
        locations={[0, 0.1255, 0.2678, 1]}
        style={{
          position: 'absolute',
          bottom: 0,
          width: '100%',
          flexDirection: 'row',
          justifyContent: 'center',
          backgroundColor: Colors.transparent,
          paddingBottom: 20
        }}
        colors={['#00000000', '#0000004B', '#000000A6', '#000000F5']}
      >
        <SSVStack
          style={{
            width: '92%'
          }}
        >
          <SSTextInput
            variant="outline"
            size="small"
            align="left"
            placeholder={t('transaction.build.type.label')}
          />
          <SSHStack>
            <SSButton
              variant="outline"
              label={t('transaction.build.add.input.title')}
              style={{ flex: 1 }}
              onPress={() =>
                router.navigate(`/account/${id}/signAndSend/selectUtxoList`)
              }
            />
            <SSButton
              variant={outputs.length > 0 ? 'outline' : 'secondary'}
              label={t('transaction.build.add.output.title')}
              style={{ flex: 1 }}
              onPress={() => setAddOutputModalVisible(true)}
            />
          </SSHStack>
          <SSButton
            variant="secondary"
            label={t('transaction.build.set.fee')}
            onPress={() =>
              router.navigate(`/account/${id}/signAndSend/feeSelection`)
            }
          />
        </SSVStack>
      </LinearGradient>
      <SSModal
        visible={addOutputModalVisible}
        fullOpacity
        onClose={() => setAddOutputModalVisible(false)}
      >
        <SSText color="muted" uppercase>
          {t('transaction.build.add.output.title')}
        </SSText>
        <SSTextInput
          value={outputTo}
          placeholder={t('transaction.address')}
          align="left"
          actionRight={
            <SSIconButton onPress={() => setCameraModalVisible(true)}>
              <SSIconScan />
            </SSIconButton>
          }
          onChangeText={(text) => setOutputTo(text)}
        />
        <SSVStack gap="none" itemsCenter style={{ width: '100%' }}>
          <SSHStack gap="xs" style={{ alignItems: 'baseline' }}>
            <SSText size="2xl" weight="medium">
              {formatNumber(outputAmount)}
            </SSText>
            <SSText color="muted" size="lg">
              {t('bitcoin.sats')}
            </SSText>
          </SSHStack>
          <SSText style={{ color: Colors.gray[600] }}>
            {t('common.max')} {formatNumber(utxosSelectedValue)}{' '}
            {t('bitcoin.sats')}
          </SSText>
          <SSSlider
            min={1}
            max={utxosSelectedValue}
            value={outputAmount}
            step={100}
            style={{ width: 340 }}
            onValueChange={(value) => setOutputAmount(value)}
          />
          <SSVStack style={{ width: '100%' }}>
            <SSTextInput
              placeholder={t('transaction.build.add.label.title')}
              align="left"
              onChangeText={(text) => setOutputLabel(text)}
            />
            <SSButton
              label={t('common.continue')}
              variant="secondary"
              disabled={!outputTo || !outputAmount || !outputLabel}
              onPress={() => handleAddOutputAndClose()}
            />
          </SSVStack>
        </SSVStack>
        <SSModal
          visible={cameraModalVisible}
          fullOpacity
          onClose={() => setCameraModalVisible(false)}
        >
          <SSText color="muted" uppercase>
            {t('camera.scanQRCode')}
          </SSText>
          <CameraView
            onBarcodeScanned={(res) => handleQRCodeScanned(res.raw)}
            barcodeScannerSettings={{ barcodeTypes: ['qr'] }}
            style={{ width: 340, height: 340 }}
          />
          {!permission?.granted && (
            <SSButton
              label={t('camera.enableCameraAccess')}
              onPress={requestPermission}
            />
          )}
        </SSModal>
      </SSModal>
    </GestureHandlerRootView>
  )
}<|MERGE_RESOLUTION|>--- conflicted
+++ resolved
@@ -24,15 +24,9 @@
 import { useSettingsStore } from '@/store/settings'
 import { useTransactionBuilderStore } from '@/store/transactionBuilder'
 import { Colors, Layout } from '@/styles'
-<<<<<<< HEAD
-import type { Utxo } from '@/types/models/Utxo'
-import type { AccountSearchParams } from '@/types/navigation/searchParams'
-import { formatNumber } from '@/utils/format'
-=======
 import { type Utxo } from '@/types/models/Utxo'
 import { type AccountSearchParams } from '@/types/navigation/searchParams'
 import { formatAddress, formatNumber } from '@/utils/format'
->>>>>>> 985e5bcf
 
 const DEEP_LEVEL = 3
 
