import { CameraView, useCameraPermissions } from 'expo-camera/next'
<<<<<<< HEAD
import { Image } from 'expo-image'
import { LinearGradient } from 'expo-linear-gradient'
=======
>>>>>>> 28ca9222
import { Stack, useLocalSearchParams, useRouter } from 'expo-router'
import { useMemo, useState } from 'react'
import { useWindowDimensions, View } from 'react-native'
import {
  Gesture,
  GestureDetector,
  GestureHandlerRootView
} from 'react-native-gesture-handler'
import Animated, {
  useAnimatedStyle,
  useSharedValue
} from 'react-native-reanimated'
import { useShallow } from 'zustand/react/shallow'

import { SSIconBubbles } from '@/components/icons'
import ScanIcon from '@/components/icons/ScanIcon'
import SSButton from '@/components/SSButton'
import SSIconButton from '@/components/SSIconButton'
import SSModal from '@/components/SSModal'
import SSSankeyDiagram from '@/components/SSSankeyDiagram'
import SSSlider from '@/components/SSSlider'
import SSText from '@/components/SSText'
import SSTextInput from '@/components/SSTextInput'
import SSHStack from '@/layouts/SSHStack'
import SSVStack from '@/layouts/SSVStack'
import { i18n } from '@/locales'
import { useAccountsStore } from '@/store/accounts'
import { usePriceStore } from '@/store/price'
import { useTransactionBuilderStore } from '@/store/transactionBuilder'
import { Colors, Layout } from '@/styles'
import type { Utxo } from '@/types/models/Utxo'
import type { AccountSearchParams } from '@/types/navigation/searchParams'
import { formatAddress, formatNumber } from '@/utils/format'

const MINING_FEE_VALUE = 1635

export default function IOPreview() {
  const router = useRouter()
  const { id } = useLocalSearchParams<AccountSearchParams>()
  const [permission, requestPermission] = useCameraPermissions()

  const getCurrentAccount = useAccountsStore((state) => state.getCurrentAccount)
  const [inputs, outputs, getInputs, addOutput] = useTransactionBuilderStore(
    useShallow((state) => [
      state.inputs,
      state.outputs,
      state.getInputs,
      state.addOutput
    ])
  )
  const [fiatCurrency, satsToFiat] = usePriceStore(
    useShallow((state) => [state.fiatCurrency, state.satsToFiat])
  )

  const account = getCurrentAccount(id)! // Make use of non-null assertion operator for now

  const [addOutputModalVisible, setAddOutputModalVisible] = useState(false)
  const [cameraModalVisible, setCameraModalVisible] = useState(false)
  const [outputAddress, setOutputAddress] = useState('')

  const utxosValue = (utxos: Utxo[]): number =>
    utxos.reduce((acc, utxo) => acc + utxo.value, 0)

  const utxosTotalValue = useMemo(
    () => utxosValue(account.utxos),
    [account.utxos]
  )
  const utxosSelectedValue = utxosValue(getInputs())

  const [outputTo, setOutputTo] = useState('')
  const [outputAmount, setOutputAmount] = useState(1)
  const [outputLabel, setOutputLabel] = useState('')

  function handleQRCodeScanned(address: string | undefined) {
    if (!address) return
    setOutputTo(address)
    setCameraModalVisible(false)
  }

  function handleAddOutputAndClose() {
    addOutput({ to: outputAddress, amount: outputAmount, label: outputLabel })
    setAddOutputModalVisible(false)
  }

  const { width, height } = useWindowDimensions()
  const GRAPH_HEIGHT = height - 100
  const GRAPH_WIDTH = width

  const canvasSize = { width: GRAPH_WIDTH * 1.5, height: GRAPH_HEIGHT }
  const sankeyWidth = canvasSize.width
  const sankeyHeight = canvasSize.height - 200

  const translateX = useSharedValue(-width * 0.4)
  const translateY = useSharedValue(0)
  const savedTranslateX = useSharedValue(-width * 0.4)
  const savedTranslateY = useSharedValue(0)

  const panGesture = Gesture.Pan()
    .onUpdate((event) => {
      translateX.value = savedTranslateX.value + event.translationX
      translateY.value = savedTranslateY.value + event.translationY
    })
    .onEnd(() => {
      savedTranslateX.value = translateX.value
      savedTranslateY.value = translateY.value
    })

  const animatedStyle = useAnimatedStyle(() => ({
    transform: [
      { translateX: translateX.value },
      { translateY: translateY.value }
    ]
  }))

  const sankeyNodes = useMemo(() => {
    if (inputs.size > 0) {
      const inputNodes = Array.from(inputs.entries()).map(
        ([, input], index) => ({
          id: String(index + 1),
          indexC: index + 1,
          type: 'text',
          depthH: 1,
          textInfo: [
            `${input.value}`,
            `${formatAddress(input.txid, 3)}`,
            input.label ?? ''
          ],
          value: input.value
        })
      )

      const blockNode = [
        {
          id: String(inputs.size + 1),
          indexC: inputs.size + 1,
          type: 'block',
          depthH: 2,
          textInfo: ['', '', '1533 B', '1509 vB']
        }
      ]

      const miningFee = `${MINING_FEE_VALUE}`
      const priority = '42 sats/vB'
      const outputNodes = [
        {
          id: String(inputs.size + 2),
          indexC: inputs.size + 2,
          type: 'text',
          depthH: 3,
          textInfo: [
            'Unspent',
            `${utxosSelectedValue - MINING_FEE_VALUE}`,
            'to'
          ],
          value: utxosSelectedValue - MINING_FEE_VALUE
        },
        {
          id: String(inputs.size + 3),
          indexC: inputs.size + 3,
          type: 'text',
          depthH: 3,
          textInfo: [priority, miningFee, 'mining fee'],
          value: MINING_FEE_VALUE
        }
      ]
      return [...inputNodes, ...blockNode, ...outputNodes]
    } else {
      return []
    }
  }, [inputs, utxosSelectedValue])

  const sankeyLinks = useMemo(() => {
    if (inputs.size === 0) return []

    const inputToBlockLinks = Array.from(inputs.entries()).map(
      ([, input], index) => ({
        source: String(index + 1),
        target: String(inputs.size + 1),
        value: input.value
      })
    )

    const blockToOutputLinks = [
      {
        source: String(inputs.size + 1),
        target: String(inputs.size + 2),
        value: utxosSelectedValue - MINING_FEE_VALUE
      },
      {
        source: String(inputs.size + 1),
        target: String(inputs.size + 3),
        value: MINING_FEE_VALUE
      }
    ]

    return [...inputToBlockLinks, ...blockToOutputLinks]
  }, [inputs, utxosSelectedValue])

  return (
    <GestureHandlerRootView style={{ flex: 1 }}>
      <Stack.Screen
        options={{
          headerTitle: () => <SSText uppercase>{account.name}</SSText>
        }}
      />

      <LinearGradient
        style={{
          width: '100%',
          position: 'absolute',
          paddingHorizontal: Layout.mainContainer.paddingHorizontal,
          paddingTop: Layout.mainContainer.paddingTop,
          zIndex: 20
        }}
        locations={[0.185, 0.5554, 0.7713, 1]}
        colors={['#000000F5', '#000000A6', '#0000004B', '#00000000']}
      >
        <SSVStack style={{ flex: 1 }}>
          <SSHStack justifyBetween>
            <SSText color="muted">Group</SSText>
            <SSText size="md">
              {i18n.t('signAndSend.selectSpendableOutputs')}
            </SSText>
            <SSIconButton
              onPress={() =>
                router.navigate(`/account/${id}/signAndSend/selectUtxoBubbles`)
              }
            >
              <SSIconBubbles height={22} width={24} />
            </SSIconButton>
          </SSHStack>
          <SSVStack itemsCenter gap="sm">
            <SSVStack itemsCenter gap="xs">
              <SSText>
                {inputs.size} {i18n.t('common.of').toLowerCase()}{' '}
                {account.utxos.length} {i18n.t('common.selected').toLowerCase()}
              </SSText>
              <SSHStack gap="xs">
                <SSText size="xxs" style={{ color: Colors.gray[400] }}>
                  {i18n.t('common.total')}
                </SSText>
                <SSText size="xxs" style={{ color: Colors.gray[75] }}>
                  {formatNumber(utxosTotalValue)}
                </SSText>
                <SSText size="xxs" style={{ color: Colors.gray[400] }}>
                  {i18n.t('bitcoin.sats').toLowerCase()}
                </SSText>
                <SSText size="xxs" style={{ color: Colors.gray[75] }}>
                  {formatNumber(satsToFiat(utxosTotalValue), 2)}
                </SSText>
                <SSText size="xxs" style={{ color: Colors.gray[400] }}>
                  {fiatCurrency}
                </SSText>
              </SSHStack>
            </SSVStack>
            <SSVStack itemsCenter gap="none">
              <SSHStack gap="xs" style={{ alignItems: 'baseline' }}>
                <SSText
                  size="7xl"
                  color="white"
                  weight="ultralight"
                  style={{ lineHeight: 62 }}
                >
                  {formatNumber(utxosSelectedValue)}
                </SSText>
                <SSText size="xl" color="muted">
                  {i18n.t('bitcoin.sats').toLowerCase()}
                </SSText>
              </SSHStack>
              <SSHStack gap="xs" style={{ alignItems: 'baseline' }}>
                <SSText size="md" color="muted">
                  {formatNumber(satsToFiat(utxosSelectedValue), 2)}
                </SSText>
                <SSText size="xs" style={{ color: Colors.gray[500] }}>
                  {fiatCurrency}
                </SSText>
              </SSHStack>
            </SSVStack>
          </SSVStack>
        </SSVStack>
      </LinearGradient>
      <View style={{ position: 'absolute', top: 100, left: 136 }}>
        <GestureDetector gesture={panGesture}>
          <Animated.View
            style={[
              { width: sankeyWidth, height: sankeyHeight },
              animatedStyle
            ]}
          >
            <SSSankeyDiagram
              sankeyNodes={sankeyNodes}
              sankeyLinks={sankeyLinks}
              inputCount={inputs.size ?? 0}
            />
          </Animated.View>
        </GestureDetector>
      </View>
      <LinearGradient
        locations={[0, 0.1255, 0.2678, 1]}
        style={{
          position: 'absolute',
          bottom: 0,
          width: '100%',
          flexDirection: 'row',
          justifyContent: 'center',
          backgroundColor: Colors.transparent,
          paddingBottom: 20
        }}
        colors={['#00000000', '#0000004B', '#000000A6', '#000000F5']}
      >
        <SSVStack
          style={{
            width: '92%'
          }}
        >
          <SSTextInput
            variant="outline"
            size="small"
            align="left"
            placeholder={i18n.t('ioPreview.typeMemo')}
          />
          <SSHStack>
            <SSButton
              variant="outline"
              label={i18n.t('ioPreview.addInput')}
              style={{ flex: 1 }}
              onPress={() =>
                router.navigate(`/account/${id}/signAndSend/selectUtxoList`)
              }
            />
            <SSButton
              variant={outputs.length > 0 ? 'outline' : 'secondary'}
              label={i18n.t('ioPreview.addOutput')}
              style={{ flex: 1 }}
              onPress={() => setAddOutputModalVisible(true)}
            />
          </SSHStack>
          <SSButton
            variant="secondary"
            label={i18n.t('ioPreview.setMessageFee')}
            onPress={() =>
              router.navigate(`/account/${id}/signAndSend/feeSelection`)
            }
          />
        </SSVStack>
      </LinearGradient>
      <SSModal
        visible={addOutputModalVisible}
        fullOpacity
        onClose={() => setAddOutputModalVisible(false)}
      >
        <SSText color="muted" uppercase>
          Add Output
        </SSText>
        <SSTextInput
          value={outputTo}
          placeholder="Address"
          align="left"
          actionRight={
            <SSIconButton onPress={() => setCameraModalVisible(true)}>
              <ScanIcon />
            </SSIconButton>
          }
          onChangeText={(text) => setOutputAddress(text)}
        />
        <SSVStack style={{ width: '100%' }}>
          <SSHStack style={{ width: '100%' }}>
            <SSButton label="Paynyms" style={{ flex: 1 }} />
            <SSButton label="Public Keys" style={{ flex: 1 }} />
          </SSHStack>
          <SSHStack style={{ width: '100%' }}>
            <SSButton label="Nostr Nip05" style={{ flex: 1 }} />
            <SSButton label="OP_RETURN" style={{ flex: 1 }} />
          </SSHStack>
        </SSVStack>
        <SSVStack gap="none" itemsCenter style={{ width: '100%' }}>
          <SSHStack gap="xs" style={{ alignItems: 'baseline' }}>
            <SSText size="2xl" weight="medium">
              {formatNumber(outputAmount)}
            </SSText>
            <SSText color="muted" size="lg">
              sats
            </SSText>
          </SSHStack>
          <SSText style={{ color: Colors.gray[600] }}>
            max {formatNumber(utxosSelectedValue)} sats
          </SSText>
          <SSSlider
            min={1}
            max={utxosSelectedValue}
            value={outputAmount}
            step={100}
            style={{ width: 340 }}
            onValueChange={(value) => setOutputAmount(value)}
          />
          <SSVStack style={{ width: '100%' }}>
            <SSTextInput
              placeholder="Add note"
              align="left"
              onChangeText={(text) => setOutputLabel(text)}
            />
            <SSButton
              label="Continue"
              variant="secondary"
              disabled={!outputTo || !outputAmount || !outputLabel}
              onPress={() => handleAddOutputAndClose()}
            />
          </SSVStack>
        </SSVStack>
        <SSModal
          visible={cameraModalVisible}
          fullOpacity
          onClose={() => setCameraModalVisible(false)}
        >
          <SSText color="muted" uppercase>
            Read QRCode
          </SSText>
          <CameraView
            onBarcodeScanned={(res) => handleQRCodeScanned(res.raw)}
            barcodeScannerSettings={{ barcodeTypes: ['qr'] }}
            style={{ width: 340, height: 340 }}
          />
          {!permission?.granted && (
            <SSButton
              label="Enable Camera Access"
              onPress={requestPermission}
            />
          )}
        </SSModal>
      </SSModal>
    </GestureHandlerRootView>
  )
}<|MERGE_RESOLUTION|>--- conflicted
+++ resolved
@@ -1,9 +1,4 @@
 import { CameraView, useCameraPermissions } from 'expo-camera/next'
-<<<<<<< HEAD
-import { Image } from 'expo-image'
-import { LinearGradient } from 'expo-linear-gradient'
-=======
->>>>>>> 28ca9222
 import { Stack, useLocalSearchParams, useRouter } from 'expo-router'
 import { useMemo, useState } from 'react'
 import { useWindowDimensions, View } from 'react-native'
