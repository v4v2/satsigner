import { router, Stack, useLocalSearchParams } from 'expo-router'
import { useEffect, useState } from 'react'
import { ScrollView } from 'react-native'

import SSButton from '@/components/SSButton'
import SSClipboardCopy from '@/components/SSClipboardCopy'
import SSSeparator from '@/components/SSSeparator'
import SSTagInput from '@/components/SSTagInput'
import SSText from '@/components/SSText'
import SSTextInput from '@/components/SSTextInput'
import SSHStack from '@/layouts/SSHStack'
import SSVStack from '@/layouts/SSVStack'
import { i18n } from '@/locales'
import { useAccountsStore } from '@/store/accounts'
import type { UtxoSearchParams } from '@/types/navigation/searchParams'
import { formatDate, formatLabel, formatNumber } from '@/utils/format'

export default function UtxoDetails() {
  const { id: accountId, txid, vout } = useLocalSearchParams<UtxoSearchParams>()

  const [getTags, setTags, tx, utxo, setUtxoLabel] = useAccountsStore(
    (state) => [
      state.getTags,
      state.setTags,
      state.accounts
        .find((account) => account.name === accountId)
        ?.transactions.find((tx) => tx.id === txid),
      state.accounts
        .find((account) => account.name === accountId)
        ?.utxos.find((u) => u.txid === txid && u.vout === Number(vout)),
      state.setUtxoLabel
    ]
  )

  const placeholder = '-'
  const [tags, setLocalTags] = useState(getTags())
  const [selectedTags, setSelectedTags] = useState([] as string[])
  const [blockTime, setBlockTime] = useState(placeholder)
  const [blockHeight, setBlockHeight] = useState(placeholder)
  const [amount, setAmount] = useState(placeholder)
  const [utxoAddress, setUtxoAddress] = useState(placeholder)
  const [label, setLabel] = useState('')
  const [originalLabel, setOriginalLabel] = useState('')

<<<<<<< HEAD
  const updateInfo = () => {
    if (tx) {
      const { blockHeight, timestamp } = tx
=======
  useEffect(() => {
    const fetchUtxoInfo = async () => {
      const tx = await getTx(accountId!, txid!)
      const utxo = await getUtxo(accountId!, txid!, Number(vout))

      if (!tx) return
      if (!utxo) return

      const { blockHeight, size, timestamp } = tx
      const { addressTo } = utxo

>>>>>>> da2f1bb4
      if (blockHeight) setBlockHeight(blockHeight.toString())
      if (timestamp) setBlockTime(formatDate(timestamp))
    }

    if (utxo) {
      const { addressTo, value } = utxo
      const rawLabel = utxo.label || ''
      const { label, tags } = formatLabel(rawLabel)
      if (value) setAmount(formatNumber(value))
      if (addressTo) setUtxoAddress(addressTo)
      setOriginalLabel(rawLabel)
      setLabel(label)
      setSelectedTags(tags)
    }
  }

  useEffect(() => {
    try {
      updateInfo()
    } catch {
      router.back()
    }
    // eslint-disable-next-line react-hooks/exhaustive-deps
  }, [tx, utxo])

  const saveLabel = () => {
    let newLabel = label.trim()
    setLabel(newLabel)

    if (selectedTags.length > 0) newLabel += ' tags:' + selectedTags.join(',')

    if (newLabel !== originalLabel)
      setUtxoLabel(accountId!, txid!, Number(vout), newLabel)

    router.back()
  }

  const onAddTag = (tag: string) => {
    if (!tags.includes(tag)) {
      const allTags = [...tags, tag]
      setTags(allTags)
      setLocalTags(allTags)
    }
    const selected = [...selectedTags, tag]
    setSelectedTags(selected)
  }

  const onDelTag = (tag: string) => {
    const selected = selectedTags.filter((t) => t !== tag)
    setSelectedTags(selected)
  }

  return (
    <ScrollView>
      <Stack.Screen
        options={{
          headerTitle: () => <SSText uppercase>{accountId}</SSText>
        }}
      />
      <SSVStack
        gap="xl"
        style={{
          flexGrow: 1,
          flexDirection: 'column',
          justifyContent: 'space-between',
          padding: 20
        }}
      >
        <SSVStack>
          <SSText center size="lg">
            {i18n.t('utxoDetails.title')}
          </SSText>
          <SSText weight="bold" uppercase>
            {i18n.t('common.label')}
          </SSText>
          <SSTextInput
            align="left"
            multiline
            numberOfLines={3}
            style={{
              height: 'auto',
              textAlignVertical: 'top',
              padding: 10
            }}
            value={label}
            onChangeText={setLabel}
          />
          <SSText weight="bold" uppercase>
            {i18n.t('common.tags')}
          </SSText>
          <SSTagInput
            tags={tags}
            selectedTags={selectedTags}
            onAdd={onAddTag}
            onRemove={onDelTag}
          />
        </SSVStack>
        <SSVStack>
          <SSSeparator color="gradient" />
          <SSHStack justifyBetween>
            <SSVStack gap="none">
              <SSText weight="bold" uppercase>
                {i18n.t('common.date')}
              </SSText>
              <SSText color="muted" uppercase>
                {blockTime}
              </SSText>
            </SSVStack>
            <SSVStack gap="none">
              <SSText weight="bold" uppercase>
                {i18n.t('common.block')}
              </SSText>
              <SSText color="muted" uppercase>
                {blockHeight}
              </SSText>
            </SSVStack>
            <SSVStack gap="none">
              <SSText weight="bold" uppercase>
                {i18n.t('common.amount')}
              </SSText>
              <SSClipboardCopy text={amount}>
                <SSText color="muted" uppercase>
                  {amount}{' '}
                  {amount !== placeholder ? i18n.t('bitcoin.sats') : ''}
                </SSText>
              </SSClipboardCopy>
            </SSVStack>
          </SSHStack>
          <SSSeparator color="gradient" />
          <SSClipboardCopy text={utxoAddress}>
            <SSVStack gap="none">
              <SSText weight="bold" uppercase>
                {i18n.t('common.address')}
              </SSText>
              <SSText color="muted">{utxoAddress}</SSText>
            </SSVStack>
          </SSClipboardCopy>
          <SSSeparator color="gradient" />
          <SSClipboardCopy text={txid || ''}>
            <SSVStack gap="none">
              <SSText weight="bold" uppercase>
                {i18n.t('common.transaction')}
              </SSText>
              <SSText color="muted">{txid}</SSText>
            </SSVStack>
          </SSClipboardCopy>
          <SSSeparator color="gradient" />
          <SSClipboardCopy text={vout || ''}>
            <SSVStack gap="none">
              <SSText weight="bold" uppercase>
                {i18n.t('common.outputIndex')}
              </SSText>
              <SSText color="muted">{vout}</SSText>
            </SSVStack>
          </SSClipboardCopy>
        </SSVStack>
        <SSButton
          onPress={saveLabel}
          label={i18n.t('common.save')}
          variant="secondary"
        />
      </SSVStack>
    </ScrollView>
  )
}<|MERGE_RESOLUTION|>--- conflicted
+++ resolved
@@ -42,23 +42,9 @@
   const [label, setLabel] = useState('')
   const [originalLabel, setOriginalLabel] = useState('')
 
-<<<<<<< HEAD
   const updateInfo = () => {
     if (tx) {
       const { blockHeight, timestamp } = tx
-=======
-  useEffect(() => {
-    const fetchUtxoInfo = async () => {
-      const tx = await getTx(accountId!, txid!)
-      const utxo = await getUtxo(accountId!, txid!, Number(vout))
-
-      if (!tx) return
-      if (!utxo) return
-
-      const { blockHeight, size, timestamp } = tx
-      const { addressTo } = utxo
-
->>>>>>> da2f1bb4
       if (blockHeight) setBlockHeight(blockHeight.toString())
       if (timestamp) setBlockTime(formatDate(timestamp))
     }
