import { Redirect, router, Stack, useLocalSearchParams } from 'expo-router'
import { useEffect, useState } from 'react'
import { ScrollView } from 'react-native'
import { useShallow } from 'zustand/react/shallow'

import { SSIconScriptsP2pkh, SSIconWarning } from '@/components/icons'
import SSButton from '@/components/SSButton'
import SSTextClipboard from '@/components/SSClipboardCopy'
import SSCollapsible from '@/components/SSCollapsible'
import SSLink from '@/components/SSLink'
import SSModal from '@/components/SSModal'
import SSRadioButton from '@/components/SSRadioButton'
import SSSelectModal from '@/components/SSSelectModal'
import SSText from '@/components/SSText'
import SSTextInput from '@/components/SSTextInput'
import SSFormLayout from '@/layouts/SSFormLayout'
import SSHStack from '@/layouts/SSHStack'
import SSVStack from '@/layouts/SSVStack'
import { t } from '@/locales'
import { useAccountsStore } from '@/store/accounts'
import { Colors } from '@/styles'
import { type Account } from '@/types/models/Account'
import { type AccountSearchParams } from '@/types/navigation/searchParams'
import { setStateWithLayoutAnimation } from '@/utils/animation'
import { formatDate } from '@/utils/format'

export default function AccountSettings() {
  const { id: currentAccount } = useLocalSearchParams<AccountSearchParams>()

  const [account, updateAccountName, deleteAccount, decryptSeed] =
    useAccountsStore(
      useShallow((state) => [
        state.accounts.find((_account) => _account.name === currentAccount),
        state.updateAccountName,
        state.deleteAccount,
        state.decryptSeed
      ])
    )

  const [scriptVersion, setScriptVersion] =
    useState<Account['scriptVersion']>('P2WPKH') // TODO: use current account script
  const [network, setNetwork] = useState<NonNullable<string>>('signet')
  const [accountName, setAccountName] = useState<Account['name']>(
    currentAccount!
  )

  const [scriptVersionModalVisible, setScriptVersionModalVisible] =
    useState(false)
  const [networkModalVisible, setNetworkModalVisible] = useState(false)
  const [deleteModalVisible, setDeleteModalVisible] = useState(false)
  const [seedModalVisible, setSeedModalVisible] = useState(false)
  const [seed, setSeed] = useState('')

<<<<<<< HEAD
  function getScriptVersionButtonLabel() {
    if (scriptVersion === 'P2PKH')
      return `${i18n.t('addMasterKey.accountOptions.scriptVersions.names.p2pkh')} (P2PKH)`
    else if (scriptVersion === 'P2SH-P2WPKH')
      return `${i18n.t('addMasterKey.accountOptions.scriptVersions.names.p2sh-p2wpkh')} (P2SH-P2WPKH)`
    else if (scriptVersion === 'P2WPKH')
      return `${i18n.t('addMasterKey.accountOptions.scriptVersions.names.p2wpkh')} (P2WPKH)`
    else if (scriptVersion === 'P2TR')
      return `${i18n.t('addMasterKey.accountOptions.scriptVersions.names.p2tr')} (P2TR)`

    return ''
  }

  function getPolicyTypeButtonLabel() {
    if (account?.policyType === 'single') {
      return 'Signle Signature'
    } else if (account?.policyType === 'multi') {
      return 'Multi Signature'
    } else {
      return ''
    }
  }

=======
>>>>>>> b43c5e9e
  function handleOnSelectScriptVersion() {
    setScriptVersion(scriptVersion)
    setScriptVersionModalVisible(false)
  }

  async function saveChanges() {
    updateAccountName(currentAccount!, accountName)
    router.replace(`/account/${accountName}/`)
  }

  function deleteThisAccount() {
    deleteAccount(accountName)
    router.replace('/')
  }

  useEffect(() => {
    async function updateSeed() {
      const seed = await decryptSeed(currentAccount!)
      if (seed) setSeed(seed)
    }
    updateSeed()
  }, [currentAccount, decryptSeed])

  if (!currentAccount || !account || !scriptVersion)
    return <Redirect href="/" />

  return (
    <ScrollView>
      <Stack.Screen
        options={{
          headerTitle: () => <SSText uppercase>{currentAccount}</SSText>,
          headerRight: () => null
        }}
      />
      <SSVStack gap="lg" style={{ padding: 20 }}>
        <SSText center uppercase color="muted">
          {t('account.settings.title')}
        </SSText>
        <SSVStack itemsCenter gap="none">
          <SSHStack gap="sm">
            <SSText color="muted">{t('account.fingerprint')}</SSText>
            <SSText style={{ color: Colors.success }}>
              {account?.fingerprint}
            </SSText>
          </SSHStack>
          <SSHStack gap="sm">
            <SSText color="muted">{t('account.createdOn')}</SSText>
            {account && account.createdAt && (
              <SSText>{formatDate(account.createdAt)}</SSText>
            )}
          </SSHStack>
        </SSVStack>
        <SSVStack>
          <SSHStack>
            <SSButton
              style={{ flex: 1 }}
              label={t('account.viewSeed')}
              onPress={() => setSeedModalVisible(true)}
            />
          </SSHStack>
          <SSHStack>
            <SSButton
              style={{ flex: 1 }}
              label={t('account.export.labels')}
              variant="gradient"
              onPress={() =>
                router.navigate(
                  `/account/${currentAccount}/settings/export/labels`
                )
              }
            />
            <SSButton
              style={{ flex: 1 }}
              label={t('account.import.labels')}
              variant="gradient"
              onPress={() =>
                router.navigate(
                  `/account/${currentAccount}/settings/import/labels`
                )
              }
            />
          </SSHStack>
          <SSHStack>
            <SSButton
              style={{ flex: 1 }}
              label={t('account.replace.key')}
              variant="gradient"
            />
            <SSButton
              style={{ flex: 1 }}
              label={t('account.export.config')}
              variant="gradient"
              onPress={() =>
                router.navigate(
                  `/account/${currentAccount}/settings/export/descriptors`
                )
              }
            />
          </SSHStack>
        </SSVStack>
        <SSFormLayout>
          <SSFormLayout.Item>
            <SSFormLayout.Label label={t('account.name')} />
            <SSTextInput value={accountName} onChangeText={setAccountName} />
          </SSFormLayout.Item>
          <SSFormLayout.Item>
            <SSFormLayout.Label label={t('account.network.title')} />
            <SSButton
              label={network}
              withSelect
              onPress={() => setNetworkModalVisible(true)}
            />
          </SSFormLayout.Item>
          <SSFormLayout.Item>
<<<<<<< HEAD
            <SSFormLayout.Label
              label={i18n.t('addMasterKey.accountOptions.policyType')}
            />
            <SSButton label={getPolicyTypeButtonLabel()} withSelect />
=======
            <SSFormLayout.Label label={t('account.policy.title')} />
            <SSButton label={t('account.policy.singleSignature')} withSelect />
>>>>>>> b43c5e9e
          </SSFormLayout.Item>
          <SSFormLayout.Item>
            <SSFormLayout.Label label={t('account.script')} />
            <SSButton
              label={`${t(`script.${scriptVersion.toLocaleLowerCase()}.name`)} (${scriptVersion})`}
              withSelect
              onPress={() => setScriptVersionModalVisible(true)}
            />
          </SSFormLayout.Item>
        </SSFormLayout>
        <SSVStack style={{ marginTop: 60 }}>
          <SSButton label={t('account.duplicate.masterKey')} />
          <SSButton
            label={t('account.delete.masterKey')}
            style={{
              backgroundColor: Colors.error
            }}
            onPress={() => setDeleteModalVisible(true)}
          />
          <SSButton
            label={t('common.save')}
            variant="secondary"
            onPress={saveChanges}
          />
        </SSVStack>
      </SSVStack>
      <SSSelectModal
        visible={scriptVersionModalVisible}
        title={t('account.script')}
        selectedText={`${scriptVersion} - ${t(
          `script.${scriptVersion.toLowerCase()}.name`
        )}`}
        selectedDescription={
          <SSCollapsible>
            <SSText color="muted" size="md">
              {t(`script.${scriptVersion?.toLowerCase()}.description.1`)}
              <SSLink
                size="md"
                text={t(`script.${scriptVersion.toLowerCase()}.link.name`)}
                url={t(`script.${scriptVersion.toLowerCase()}.link.url`)}
              />
              {t(`script.${scriptVersion.toLowerCase()}.description.2`)}
            </SSText>
            <SSIconScriptsP2pkh height={80} width="100%" />
          </SSCollapsible>
        }
        onSelect={() => handleOnSelectScriptVersion()}
        onCancel={() => setScriptVersionModalVisible(false)}
      >
        <SSRadioButton
          label={`${t('script.p2pkh.name')} (P2PKH)`}
          selected={scriptVersion === 'P2PKH'}
          onPress={() => setStateWithLayoutAnimation(setScriptVersion, 'P2PKH')}
        />
        <SSRadioButton
          label={`${t('script.p2sh-p2wpkh.name')} (P2SH-P2WPKH)`}
          selected={scriptVersion === 'P2SH-P2WPKH'}
          onPress={() =>
            setStateWithLayoutAnimation(setScriptVersion, 'P2SH-P2WPKH')
          }
        />
        <SSRadioButton
          label={`${t('script.p2wpkh.name')} (P2WPKH)`}
          selected={scriptVersion === 'P2WPKH'}
          onPress={() =>
            setStateWithLayoutAnimation(setScriptVersion, 'P2WPKH')
          }
        />
        <SSRadioButton
          label={`${t('script.p2tr.name')} (P2TR)`}
          selected={scriptVersion === 'P2TR'}
          onPress={() => setStateWithLayoutAnimation(setScriptVersion, 'P2TR')}
        />
      </SSSelectModal>
      <SSSelectModal
        visible={networkModalVisible}
        title={t('account.network.title')}
        selectedText={network.toUpperCase()}
        selectedDescription={t('account.network.description', { network })}
        onSelect={() => setNetworkModalVisible(false)}
        onCancel={() => setNetworkModalVisible(false)}
      >
        <SSRadioButton
          label={t('bitcoin.network.mainnet')}
          selected={network === 'bitcoin'}
          onPress={() => setNetwork('bitcoin')}
        />
        <SSRadioButton
          label={t('bitcoin.network.signet')}
          selected={network === 'signet'}
          onPress={() => setNetwork('signet')}
        />
        <SSRadioButton
          label={t('bitcoin.network.testnet')}
          selected={network === 'testnet'}
          onPress={() => setNetwork('testnet')}
        />
      </SSSelectModal>
      <SSModal
        visible={deleteModalVisible}
        onClose={() => setDeleteModalVisible(false)}
      >
        <SSVStack
          style={{
            padding: 0,
            width: '100%',
            height: '100%',
            alignItems: 'center',
            justifyContent: 'center'
          }}
        >
          <SSText size="xl" weight="bold">
            {t('common.areYouSure')}
          </SSText>
          <SSHStack style={{ flexWrap: 'wrap' }}>
            <SSButton
              label={t('common.yes')}
              style={{
                backgroundColor: Colors.error
              }}
              onPress={() => {
                deleteThisAccount()
              }}
            />
            <SSButton
              label={t('common.no')}
              onPress={() => {
                setDeleteModalVisible(false)
              }}
            />
          </SSHStack>
        </SSVStack>
      </SSModal>
      <SSModal
        visible={seedModalVisible}
        onClose={() => setSeedModalVisible(false)}
      >
        {seed && (
          <SSVStack gap="lg">
            <SSText center size="xl" weight="bold" uppercase>
              {account.seedWordCount} {t('bitcoin.words')}
            </SSText>
            <SSHStack style={{ justifyContent: 'center' }}>
              <SSIconWarning
                width={32}
                height={32}
                fill="black"
                stroke="yellow"
              />
              <SSText uppercase weight="bold" size="lg">
                {t('account.seed.keepItSecret')}
              </SSText>
              <SSIconWarning
                width={32}
                height={32}
                fill="black"
                stroke="yellow"
              />
            </SSHStack>
            <SSHStack style={{ flexWrap: 'wrap' }}>
              {seed.split(',').map((word, index) => (
                <SSText
                  key={word}
                  style={{ width: '30%' }}
                  type="mono"
                  size="lg"
                >
                  {(index + 1).toString().padStart(2, '0')}. {word}
                </SSText>
              ))}
            </SSHStack>
            <SSTextClipboard text={seed.replaceAll(',', ' ')}>
              <SSButton label={t('common.copy')} />
            </SSTextClipboard>
          </SSVStack>
        )}
        {!seed && <SSText>{t('account.seed.unableToDecrypt')}</SSText>}
      </SSModal>
    </ScrollView>
  )
}<|MERGE_RESOLUTION|>--- conflicted
+++ resolved
@@ -51,16 +51,15 @@
   const [seedModalVisible, setSeedModalVisible] = useState(false)
   const [seed, setSeed] = useState('')
 
-<<<<<<< HEAD
   function getScriptVersionButtonLabel() {
     if (scriptVersion === 'P2PKH')
-      return `${i18n.t('addMasterKey.accountOptions.scriptVersions.names.p2pkh')} (P2PKH)`
+      return `${t('addMasterKey.accountOptions.scriptVersions.names.p2pkh')} (P2PKH)`
     else if (scriptVersion === 'P2SH-P2WPKH')
-      return `${i18n.t('addMasterKey.accountOptions.scriptVersions.names.p2sh-p2wpkh')} (P2SH-P2WPKH)`
+      return `${t('addMasterKey.accountOptions.scriptVersions.names.p2sh-p2wpkh')} (P2SH-P2WPKH)`
     else if (scriptVersion === 'P2WPKH')
-      return `${i18n.t('addMasterKey.accountOptions.scriptVersions.names.p2wpkh')} (P2WPKH)`
+      return `${t('addMasterKey.accountOptions.scriptVersions.names.p2wpkh')} (P2WPKH)`
     else if (scriptVersion === 'P2TR')
-      return `${i18n.t('addMasterKey.accountOptions.scriptVersions.names.p2tr')} (P2TR)`
+      return `${t('addMasterKey.accountOptions.scriptVersions.names.p2tr')} (P2TR)`
 
     return ''
   }
@@ -75,8 +74,6 @@
     }
   }
 
-=======
->>>>>>> b43c5e9e
   function handleOnSelectScriptVersion() {
     setScriptVersion(scriptVersion)
     setScriptVersionModalVisible(false)
@@ -191,20 +188,15 @@
             />
           </SSFormLayout.Item>
           <SSFormLayout.Item>
-<<<<<<< HEAD
             <SSFormLayout.Label
-              label={i18n.t('addMasterKey.accountOptions.policyType')}
+              label={t('addMasterKey.accountOptions.policyType')}
             />
             <SSButton label={getPolicyTypeButtonLabel()} withSelect />
-=======
-            <SSFormLayout.Label label={t('account.policy.title')} />
-            <SSButton label={t('account.policy.singleSignature')} withSelect />
->>>>>>> b43c5e9e
           </SSFormLayout.Item>
           <SSFormLayout.Item>
             <SSFormLayout.Label label={t('account.script')} />
             <SSButton
-              label={`${t(`script.${scriptVersion.toLocaleLowerCase()}.name`)} (${scriptVersion})`}
+              label={getScriptVersionButtonLabel()}
               withSelect
               onPress={() => setScriptVersionModalVisible(true)}
             />
