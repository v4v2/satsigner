import { Descriptor } from 'bdk-rn'
import { Network } from 'bdk-rn/lib/lib/enums'
import { LinearGradient } from 'expo-linear-gradient'
import { Redirect, Stack, useLocalSearchParams, useRouter } from 'expo-router'
import { type Dispatch, useEffect, useMemo, useRef, useState } from 'react'
import {
  Animated,
  Easing,
  RefreshControl,
  ScrollView,
  useWindowDimensions,
  View
} from 'react-native'
import { GestureHandlerRootView } from 'react-native-gesture-handler'
import { type SceneRendererProps, TabView } from 'react-native-tab-view'
import { useShallow } from 'zustand/react/shallow'

import {
  SSIconBubbles,
  SSIconCamera,
  SSIconChart,
<<<<<<< HEAD
  SSIconCollapse,
  SSIconExpand,
=======
  SSIconKeys,
>>>>>>> 9606312a
  SSIconList,
  SSIconMenu,
  SSIconRefresh
} from '@/components/icons'
import SSActionButton from '@/components/SSActionButton'
import SSBackgroundGradient from '@/components/SSBackgroundGradient'
import SSBalanceChart from '@/components/SSBalanceChart'
import SSIconButton from '@/components/SSIconButton'
import SSSeparator from '@/components/SSSeparator'
import SSSortDirectionToggle from '@/components/SSSortDirectionToggle'
import SSText from '@/components/SSText'
import SSTransactionCard from '@/components/SSTransactionCard'
import SSUtxoBubbles from '@/components/SSUtxoBubbles'
import SSUtxoCard from '@/components/SSUtxoCard'
import SSHStack from '@/layouts/SSHStack'
import SSMainLayout from '@/layouts/SSMainLayout'
import SSVStack from '@/layouts/SSVStack'
import { i18n } from '@/locales'
import { useAccountsStore } from '@/store/accounts'
import { useBlockchainStore } from '@/store/blockchain'
import { usePriceStore } from '@/store/price'
import { useTransactionBuilderStore } from '@/store/transactionBuilder'
import { Colors } from '@/styles'
import { type Direction } from '@/types/logic/sort'
import { type Account } from '@/types/models/Account'
import { type Transaction } from '@/types/models/Transaction'
import { type Utxo } from '@/types/models/Utxo'
import { type AccountSearchParams } from '@/types/navigation/searchParams'
import { formatNumber } from '@/utils/format'
import { compareTimestamp } from '@/utils/sort'
import { getUtxoOutpoint } from '@/utils/utxo'

type TotalTransactionsProps = {
  account: Account
  handleOnRefresh: () => Promise<void>
  handleOnExpand: (state: boolean) => Promise<void>
  expand: boolean
  setSortDirection: Dispatch<React.SetStateAction<Direction>>
  refreshing: boolean
  sortTransactions: (transactions: Transaction[]) => Transaction[]
  blockchainHeight: number
}

function TotalTransactions({
  account,
  handleOnRefresh,
  handleOnExpand,
  expand,
  setSortDirection,
  refreshing,
  sortTransactions,
  blockchainHeight
}: TotalTransactionsProps) {
  const [btcPrice, fiatCurrency, fetchPrices] = usePriceStore(
    useShallow((state) => [
      state.btcPrice,
      state.fiatCurrency,
      state.fetchPrices
    ])
  )

  fetchPrices()

  const sortedTransactions = useMemo(() => {
    return [...account.transactions].sort((transaction1, transaction2) =>
      compareTimestamp(transaction1.timestamp, transaction2.timestamp)
    )
  }, [account.transactions])

  const [showChart, setShowChart] = useState<boolean>(false)

  return (
    <SSMainLayout style={{ paddingTop: 0 }}>
      <SSHStack justifyBetween style={{ paddingVertical: 16 }}>
        <SSHStack>
          <SSIconButton onPress={() => handleOnRefresh()}>
            <SSIconRefresh height={18} width={22} />
          </SSIconButton>
          <SSIconButton onPress={() => handleOnExpand(!expand)}>
            {expand ? (
              <SSIconCollapse height={15} width={15} />
            ) : (
              <SSIconExpand height={15} width={16} />
            )}
          </SSIconButton>
        </SSHStack>
        <SSText color="muted">{i18n.t('account.parentAccountActivity')}</SSText>
        <SSHStack>
          <SSIconButton onPress={() => setShowChart((prev) => !prev)}>
            {showChart ? (
              <SSIconMenu width={18} height={18} />
            ) : (
              <SSIconChart width={18} height={18} />
            )}
          </SSIconButton>
          <SSSortDirectionToggle
            onDirectionChanged={(direction) => setSortDirection(direction)}
          />
        </SSHStack>
      </SSHStack>
      {showChart ? (
        <View style={{ flex: 1 }}>
          <SSBalanceChart
            transactions={sortedTransactions}
            utxos={account.utxos}
          />
        </View>
      ) : (
        <ScrollView
          refreshControl={
            <RefreshControl
              refreshing={refreshing}
              onRefresh={handleOnRefresh}
              colors={[Colors.gray[900]]}
              progressBackgroundColor={Colors.white}
            />
          }
        >
          <SSVStack style={{ marginBottom: 16 }}>
            {sortTransactions([...account.transactions]).map((transaction) => (
              <SSVStack gap="xs" key={transaction.id}>
                <SSSeparator color="grayDark" />
                <SSTransactionCard
                  btcPrice={btcPrice}
                  fiatCurrency={fiatCurrency}
                  transaction={transaction}
                  blockHeight={blockchainHeight}
                  link={`/account/${account.name}/transaction/${transaction.id}`}
                />
              </SSVStack>
            ))}
          </SSVStack>
        </ScrollView>
      )}
    </SSMainLayout>
  )
}

function ChildAccounts() {
  return (
    <SSMainLayout>
      <SSText>Being built...</SSText>
    </SSMainLayout>
  )
}

type SpendableOutputsProps = {
  account: Account
  handleOnRefresh: () => Promise<void>
  handleOnExpand: (state: boolean) => Promise<void>
  expand: boolean
  setSortDirection: Dispatch<React.SetStateAction<Direction>>
  refreshing: boolean
  sortUtxos: (utxos: Utxo[]) => Utxo[]
}

function SpendableOutputs({
  account,
  handleOnRefresh,
  setSortDirection,
  handleOnExpand,
  expand,
  refreshing,
  sortUtxos
}: SpendableOutputsProps) {
  const router = useRouter()
  const { width, height } = useWindowDimensions()

  const [view, setView] = useState('list')

  const halfHeight = height / 2
  const horizontalPadding = 48
  const GRAPH_HEIGHT = halfHeight
  const GRAPH_WIDTH = width - horizontalPadding

  return (
    <SSMainLayout style={{ paddingTop: 0 }}>
      <SSHStack justifyBetween style={{ paddingVertical: 16 }}>
        <SSHStack>
          <SSIconButton onPress={() => {}}>
            <SSIconRefresh height={18} width={22} />
          </SSIconButton>
          <SSIconButton onPress={() => handleOnExpand(!expand)}>
            {expand ? (
              <SSIconCollapse height={15} width={15} />
            ) : (
              <SSIconExpand height={15} width={16} />
            )}
          </SSIconButton>
        </SSHStack>
        <SSText color="muted">{i18n.t('account.parentAccountActivity')}</SSText>
        <SSHStack>
          {view === 'list' && (
            <SSIconButton onPress={() => setView('bubbles')}>
              <SSIconBubbles height={16} width={16} />
            </SSIconButton>
          )}
          {view === 'bubbles' && (
            <SSIconButton onPress={() => setView('list')}>
              <SSIconList height={16} width={16} />
            </SSIconButton>
          )}
          <SSSortDirectionToggle
            onDirectionChanged={(direction) => setSortDirection(direction)}
          />
        </SSHStack>
      </SSHStack>
      {view === 'list' && (
        <ScrollView
          refreshControl={
            <RefreshControl
              refreshing={refreshing}
              onRefresh={handleOnRefresh}
              colors={[Colors.gray[900]]}
              progressBackgroundColor={Colors.white}
            />
          }
        >
          <SSVStack style={{ marginBottom: 16 }}>
            {sortUtxos([...account.utxos]).map((utxo) => (
              <SSVStack gap="xs" key={getUtxoOutpoint(utxo)}>
                <SSSeparator color="grayDark" />
                <SSUtxoCard utxo={utxo} />
              </SSVStack>
            ))}
          </SSVStack>
        </ScrollView>
      )}
      <GestureHandlerRootView style={{ flex: 1 }}>
        {view === 'bubbles' && (
          <SSUtxoBubbles
            utxos={[...account.utxos]}
            canvasSize={{ width: GRAPH_WIDTH, height: GRAPH_HEIGHT }}
            inputs={[]}
            onPress={({ txid, vout }: Utxo) =>
              router.navigate(
                `/account/${account.name}/transaction/${txid}/utxo/${vout}`
              )
            }
          />
        )}
      </GestureHandlerRootView>
    </SSMainLayout>
  )
}

function SatsInMempool() {
  return (
    <SSMainLayout>
      <SSText>Being built...</SSText>
    </SSMainLayout>
  )
}

export default function AccountView() {
  const router = useRouter()
  const { id } = useLocalSearchParams<AccountSearchParams>()
  const { width } = useWindowDimensions()

  const [account, loadWalletFromDescriptor, syncWallet, updateAccount] =
    useAccountsStore(
      useShallow((state) => [
        state.accounts.find((account) => account.name === id),
        state.loadWalletFromDescriptor,
        state.syncWallet,
        state.updateAccount
      ])
    )
  const [fiatCurrency, satsToFiat] = usePriceStore(
    useShallow((state) => [state.fiatCurrency, state.satsToFiat])
  )
  const [network, getBlockchainHeight] = useBlockchainStore(
    useShallow((state) => [state.network, state.getBlockchainHeight])
  )
  const clearTransaction = useTransactionBuilderStore(
    (state) => state.clearTransaction
  )

  const [refreshing, setRefreshing] = useState(false)
  const [expand, setExpand] = useState(false)
  const [sortDirectionTransactions, setSortDirectionTransactions] =
    useState<Direction>('desc')
  const [sortDirectionUtxos, setSortDirectionUtxos] =
    useState<Direction>('desc')
  const [blockchainHeight, setBlockchainHeight] = useState<number>(0)

  const tabs = [
    { key: 'totalTransactions' },
    { key: 'childAccounts' },
    { key: 'spendableOutputs' },
    { key: 'satsInMempool' }
  ]
  const [tabIndex, setTabIndex] = useState(0)
  const animationValue = useRef(new Animated.Value(0)).current
  const gradientHeight = animationValue.interpolate({
    inputRange: [0, 1],
    outputRange: [190, 0]
  })

  useEffect(() => {
    ;(async () => {
      try {
        if (account) await refresh()
      } catch (_err) {
        //
      }
    })()

    return () => {}
  }, []) // eslint-disable-line react-hooks/exhaustive-deps

  if (!account) return <Redirect href="/" />

  const renderScene = ({
    route
  }: SceneRendererProps & { route: { key: string } }) => {
    switch (route.key) {
      case 'totalTransactions':
        return (
          <TotalTransactions
            account={account}
            handleOnRefresh={handleOnRefresh}
            handleOnExpand={handleOnExpand}
            expand={expand}
            setSortDirection={setSortDirectionTransactions}
            refreshing={refreshing}
            sortTransactions={sortTransactions}
            blockchainHeight={blockchainHeight}
          />
        )
      case 'childAccounts':
        return <ChildAccounts />
      case 'spendableOutputs':
        return (
          <SpendableOutputs
            account={account}
            handleOnRefresh={handleOnRefresh}
            handleOnExpand={handleOnExpand}
            expand={expand}
            setSortDirection={setSortDirectionUtxos}
            refreshing={refreshing}
            sortUtxos={sortUtxos}
          />
        )
      case 'satsInMempool':
        return <SatsInMempool />
      default:
        return null
    }
  }

  function animateTransition(expandState: boolean) {
    Animated.timing(animationValue, {
      toValue: expandState ? 1 : 0,
      duration: 300,
      easing: Easing.inOut(Easing.ease),
      useNativeDriver: false
    }).start()
  }

  function sortTransactions(transactions: Transaction[]) {
    return transactions.sort((transaction1, transaction2) =>
      sortDirectionTransactions === 'asc'
        ? compareTimestamp(transaction1.timestamp, transaction2.timestamp)
        : compareTimestamp(transaction2.timestamp, transaction1.timestamp)
    )
  }

  function sortUtxos(utxos: Utxo[]) {
    return utxos.sort((utxo1, utxo2) =>
      sortDirectionUtxos === 'asc'
        ? compareTimestamp(utxo1.timestamp, utxo2.timestamp)
        : compareTimestamp(utxo2.timestamp, utxo1.timestamp)
    )
  }

  async function refreshBlockchainHeight() {
    const height = await getBlockchainHeight()
    setBlockchainHeight(height)
  }

  async function refreshAccount() {
    if (!account || !account.externalDescriptor || !account.internalDescriptor)
      return

    const [externalDescriptor, internalDescriptor] = await Promise.all([
      new Descriptor().create(account.externalDescriptor, network as Network),
      new Descriptor().create(account.internalDescriptor, network as Network)
    ])

    const wallet = await loadWalletFromDescriptor(
      externalDescriptor,
      internalDescriptor
    )

    const syncedAccount = await syncWallet(wallet, account)
    await updateAccount(syncedAccount)
  }

  async function refresh() {
    await refreshBlockchainHeight()
    await refreshAccount()
  }

  async function handleOnRefresh() {
    setRefreshing(true)
    await refresh()
    setRefreshing(false)
  }

  async function handleOnExpand(state: boolean) {
    setExpand(state)
    animateTransition(state)
  }

  function navigateToSignAndSend() {
    clearTransaction()
    router.navigate(`/account/${id}/signAndSend/selectUtxoList`)
  }

  const renderTab = () => {
    // TODO: Handle tab indicator | https://reactnavigation.org/docs/tab-view/#renderindicator

    return (
      <SSBackgroundGradient orientation="horizontal">
        {!expand && (
          <SSHStack
            gap="none"
            style={{ paddingVertical: 8, paddingHorizontal: '5%' }}
          >
            <SSActionButton
              style={{ width: '25%' }}
              onPress={() => setTabIndex(0)}
            >
              <SSVStack gap="none">
                <SSText center size="lg">
                  {account.summary.numberOfTransactions}
                </SSText>
                <SSText center color="muted" style={{ lineHeight: 12 }}>
                  {i18n.t('accountList.totalTransactions.0')}
                  {'\n'}
                  {i18n.t('accountList.totalTransactions.1')}
                </SSText>
                {tabIndex === 0 && (
                  <View
                    style={{
                      position: 'absolute',
                      width: '100%',
                      height: 2,
                      bottom: -12,
                      alignSelf: 'center',
                      backgroundColor: Colors.white
                    }}
                  />
                )}
              </SSVStack>
            </SSActionButton>
            <SSActionButton
              style={{ width: '25%' }}
              onPress={() => setTabIndex(1)}
            >
              <SSVStack gap="none">
                <SSText center size="lg">
                  {account.summary.numberOfAddresses}
                </SSText>
                <SSText center color="muted" style={{ lineHeight: 12 }}>
                  {i18n.t('accountList.childAccounts.0')}
                  {'\n'}
                  {i18n.t('accountList.childAccounts.1')}
                </SSText>
                {tabIndex === 1 && (
                  <View
                    style={{
                      position: 'absolute',
                      width: '100%',
                      height: 2,
                      bottom: -12,
                      alignSelf: 'center',
                      backgroundColor: Colors.white
                    }}
                  />
                )}
              </SSVStack>
            </SSActionButton>
            <SSActionButton
              style={{ width: '25%' }}
              onPress={() => setTabIndex(2)}
            >
              <SSVStack gap="none">
                <SSText center size="lg">
                  {account.summary.numberOfUtxos}
                </SSText>
                <SSText center color="muted" style={{ lineHeight: 12 }}>
                  {i18n.t('accountList.spendableOutputs.0')}
                  {'\n'}
                  {i18n.t('accountList.spendableOutputs.1')}
                </SSText>
                {tabIndex === 2 && (
                  <View
                    style={{
                      position: 'absolute',
                      width: '100%',
                      height: 2,
                      bottom: -12,
                      alignSelf: 'center',
                      backgroundColor: Colors.white
                    }}
                  />
                )}
              </SSVStack>
            </SSActionButton>
            <SSActionButton
              style={{ width: '25%' }}
              onPress={() => setTabIndex(3)}
            >
              <SSVStack gap="none">
                <SSText center size="lg">
                  {account.summary.satsInMempool}
                </SSText>
                <SSText center color="muted" style={{ lineHeight: 12 }}>
                  {i18n.t('accountList.satsInMempool.0')}
                  {'\n'}
                  {i18n.t('accountList.satsInMempool.1')}
                </SSText>
                {tabIndex === 3 && (
                  <View
                    style={{
                      position: 'absolute',
                      width: '100%',
                      height: 2,
                      bottom: -12,
                      alignSelf: 'center',
                      backgroundColor: Colors.white
                    }}
                  />
                )}
              </SSVStack>
            </SSActionButton>
          </SSHStack>
        )}
      </SSBackgroundGradient>
    )
  }

  return (
    <>
      <Stack.Screen
        options={{
          headerTitle: () => <SSText uppercase>{id}</SSText>,
          headerBackground: () => (
            <LinearGradient
              style={{
                height: '100%',
                justifyContent: 'center',
                alignItems: 'center'
              }}
              colors={[Colors.gray[900], Colors.gray[800]]}
              start={{ x: 0.86, y: 1.0 }}
              end={{ x: 0.14, y: 1 }}
            />
          ),
          headerRight: () => (
            <SSIconButton
              onPress={() => router.navigate(`/account/${id}/settings`)}
            >
              <SSIconKeys height={18} width={18} />
            </SSIconButton>
          )
        }}
      />
      <Animated.View style={{ height: gradientHeight }}>
        <SSBackgroundGradient orientation="horizontal">
          <SSVStack itemsCenter gap="none">
            <SSVStack itemsCenter gap="none" style={{ paddingBottom: 12 }}>
              <SSHStack gap="xs" style={{ alignItems: 'baseline' }}>
                <SSText size="7xl" color="white" weight="ultralight">
                  {formatNumber(account.summary.balance || 0)}
                </SSText>
                <SSText size="xl" color="muted">
                  {i18n.t('bitcoin.sats').toLowerCase()}
                </SSText>
              </SSHStack>
              <SSHStack gap="xs" style={{ alignItems: 'baseline' }}>
                <SSText color="muted">
                  {formatNumber(satsToFiat(account.summary.balance || 0), 2)}
                </SSText>
                <SSText size="xs" style={{ color: Colors.gray[500] }}>
                  {fiatCurrency}
                </SSText>
              </SSHStack>
            </SSVStack>
            <SSVStack gap="none">
              <SSSeparator
                color="gradient"
                colors={[Colors.gray[600], Colors.gray[850]]}
              />
              <SSHStack
                justifyEvenly
                gap="none"
                style={{ backgroundColor: 'rgba(255, 255, 255, 0.03)' }}
              >
                <SSActionButton
                  onPress={() => navigateToSignAndSend()}
                  style={{
                    width: '40%',
                    borderRightWidth: 1,
                    borderRightColor: Colors.gray[600]
                  }}
                >
                  <SSText uppercase>{i18n.t('account.signAndSend')}</SSText>
                </SSActionButton>
                <SSActionButton
                  onPress={() => router.navigate(`/account/${id}/camera`)}
                  style={{ width: '20%' }}
                >
                  <SSIconCamera height={13} width={18} />
                </SSActionButton>
                <SSActionButton
                  onPress={() => router.navigate(`/account/${id}/newInvoice`)}
                  style={{
                    width: '40%',
                    borderLeftWidth: 1,
                    borderLeftColor: Colors.gray[600]
                  }}
                >
                  <SSText uppercase>{i18n.t('account.newInvoice')}</SSText>
                </SSActionButton>
              </SSHStack>
              <SSSeparator
                color="gradient"
                colors={[Colors.gray[600], Colors.gray[850]]}
              />
            </SSVStack>
          </SSVStack>
        </SSBackgroundGradient>
      </Animated.View>
      <TabView
        swipeEnabled={false}
        navigationState={{ index: tabIndex, routes: tabs }}
        renderScene={renderScene}
        renderTabBar={renderTab}
        onIndexChange={setTabIndex}
        initialLayout={{ width }}
      />
    </>
  )
}<|MERGE_RESOLUTION|>--- conflicted
+++ resolved
@@ -19,12 +19,9 @@
   SSIconBubbles,
   SSIconCamera,
   SSIconChart,
-<<<<<<< HEAD
   SSIconCollapse,
   SSIconExpand,
-=======
   SSIconKeys,
->>>>>>> 9606312a
   SSIconList,
   SSIconMenu,
   SSIconRefresh
