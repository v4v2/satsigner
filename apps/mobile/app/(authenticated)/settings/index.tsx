import { Stack, useRouter } from 'expo-router'
import { ScrollView } from 'react-native'

import {
  SSIconAbout,
  SSIconDev,
<<<<<<< HEAD
  SSIconFeatures,
=======
  SSIconFeature,
>>>>>>> 11ed0162
  SSIconLock,
  SSIconNetwork
} from '@/components/icons'
import SSSettingsCards from '@/components/SSSettingsCard'
import SSText from '@/components/SSText'
import SSVStack from '@/layouts/SSVStack'
import { i18n } from '@/locales'

export default function Settings() {
  const router = useRouter()

  return (
    <>
      <Stack.Screen
        options={{
          headerTitle: () => (
            <SSText size="xl">{i18n.t('settings.title')}</SSText>
          ),
          headerRight: undefined
        }}
      />
      <ScrollView>
        <SSVStack gap="none">
          <SSSettingsCards
            title={i18n.t('settings.bitcoinNetwork.title')}
            description={i18n.t('settings.bitcoinNetwork.description')}
            icon={<SSIconNetwork height={24} width={24} />}
            onPress={() => router.navigate('/settings/config/bitcoinNetwork')}
          />
          <SSSettingsCards
            title={i18n.t('settings.features.title')}
            description={i18n.t('settings.features.description')}
<<<<<<< HEAD
            icon={<SSIconFeatures height={24} width={24} />}
=======
            icon={<SSIconFeature height={24} width={24} />}
>>>>>>> 11ed0162
            onPress={() => router.navigate('/settings/config/features')}
          />
          <SSSettingsCards
            title={i18n.t('settings.appSecurity.title')}
            description={i18n.t('settings.appSecurity.description')}
            icon={<SSIconLock height={32} width={24} />}
            onPress={() => router.navigate('/settings/config/appSecurity')}
          />
          <SSSettingsCards
            title={i18n.t('settings.about.title')}
            description={i18n.t('settings.about.description')}
            icon={<SSIconAbout height={26} width={26} />}
            onPress={() => router.navigate('/settings/config/about')}
          />
          {__DEV__ && (
            <SSSettingsCards
              title={i18n.t('settings.developer.title')}
              description={i18n.t('settings.developer.description')}
              icon={<SSIconDev height={24} width={24} />}
              onPress={() => router.navigate('/settings/config/developer')}
            />
          )}
        </SSVStack>
      </ScrollView>
    </>
  )
}<|MERGE_RESOLUTION|>--- conflicted
+++ resolved
@@ -4,11 +4,7 @@
 import {
   SSIconAbout,
   SSIconDev,
-<<<<<<< HEAD
-  SSIconFeatures,
-=======
   SSIconFeature,
->>>>>>> 11ed0162
   SSIconLock,
   SSIconNetwork
 } from '@/components/icons'
@@ -41,11 +37,7 @@
           <SSSettingsCards
             title={i18n.t('settings.features.title')}
             description={i18n.t('settings.features.description')}
-<<<<<<< HEAD
-            icon={<SSIconFeatures height={24} width={24} />}
-=======
             icon={<SSIconFeature height={24} width={24} />}
->>>>>>> 11ed0162
             onPress={() => router.navigate('/settings/config/features')}
           />
           <SSSettingsCards
