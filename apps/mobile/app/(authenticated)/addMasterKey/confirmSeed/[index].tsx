import { Stack, useLocalSearchParams, useRouter } from 'expo-router'
import { useMemo, useState } from 'react'
import { useShallow } from 'zustand/react/shallow'

import {
  SSIconCheckCircle,
  SSIconCircleX,
  SSIconHideWarning
} from '@/components/icons'
import SSButton from '@/components/SSButton'
import SSCheckbox from '@/components/SSCheckbox'
import SSGradientModal from '@/components/SSGradientModal'
import SSText from '@/components/SSText'
import SSWarningModal from '@/components/SSWarningModal'
import SSHStack from '@/layouts/SSHStack'
import SSMainLayout from '@/layouts/SSMainLayout'
import SSVStack from '@/layouts/SSVStack'
import { t } from '@/locales'
import { useAccountBuilderStore } from '@/store/accountBuilder'
import { useAccountsStore } from '@/store/accounts'
import { getConfirmWordCandidates } from '@/utils/seed'

type ConfirmSeedSearchParams = {
  index: string
}

export default function ConfirmSeed() {
  const router = useRouter()
  const { index } = useLocalSearchParams<ConfirmSeedSearchParams>()

  const [syncWallet, addAccount, updateAccount] = useAccountsStore(
    useShallow((state) => [
      state.syncWallet,
      state.addAccount,
      state.updateAccount
    ])
  )
  const [
    name,
    seedWordCount,
    seedWords,
    policyType,
    clearAccount,
    getAccount,
    loadWallet,
<<<<<<< HEAD
    lockSeed,
    setParticipantWithSeedWord
=======
    encryptSeed
>>>>>>> b43c5e9e
  ] = useAccountBuilderStore(
    useShallow((state) => [
      state.name,
      state.seedWordCount,
      state.seedWords.split(' '),
      state.policyType,
      state.clearAccount,
      state.getAccount,
      state.loadWallet,
<<<<<<< HEAD
      state.lockSeed,
      state.setParticipantWithSeedWord
=======
      state.encryptSeed
>>>>>>> b43c5e9e
    ])
  )

  const candidateWords = useMemo(() => {
    return getConfirmWordCandidates(seedWords[+index!], seedWords.join(' '))
  }, [index]) // eslint-disable-line react-hooks/exhaustive-deps

  const [selectedCheckbox, setSelectedCheckbox] = useState<1 | 2 | 3>()

  const [loadingAccount, setLoadingAccount] = useState(false)

  const [incorrectWordModalVisible, setIncorrectWordModalVisible] =
    useState(false)
  const [warningModalVisible, setWarningModalVisible] = useState(false)
  const [walletSyncFailed, setWalletSyncFailed] = useState(false)

  async function handleNavigateNextWord() {
    if (!seedWordCount || !selectedCheckbox) return

    if (candidateWords[selectedCheckbox - 1] !== seedWords[+index!])
      return setIncorrectWordModalVisible(true)

    if (+index! + 1 < seedWordCount)
      router.push(`/addMasterKey/confirmSeed/${+index! + 1}`)
    else return handleFinishWordsConfirmation()
  }

  async function handleFinishWordsConfirmation() {
<<<<<<< HEAD
    if (policyType === 'single') {
      setLoadingAccount(true)

      const wallet = await loadWallet()
      await lockSeed()

      const account = getAccount()
      await addAccount(account)

      try {
        const syncedAccount = await syncWallet(wallet, account)
        await updateAccount(syncedAccount)
      } catch {
        setWalletSyncFailed(true)
      } finally {
        setLoadingAccount(false)
        setWarningModalVisible(true)
      }
    } else if (policyType === 'multi') {
      setParticipantWithSeedWord()
      router.dismiss(Number.parseInt(index, 10) + 2)
=======
    setLoadingAccount(true)

    const wallet = await loadWallet()
    await encryptSeed()

    const account = getAccount()
    await addAccount(account)

    try {
      const syncedAccount = await syncWallet(wallet, account)
      await updateAccount(syncedAccount)
    } catch {
      setWalletSyncFailed(true)
    } finally {
      setLoadingAccount(false)
      setWarningModalVisible(true)
>>>>>>> b43c5e9e
    }
  }

  function handleCloseWordsWarning() {
    setWarningModalVisible(false)
    clearAccount()
    router.navigate('/')
  }

  function handleOnPressCancel() {
    if (policyType === 'multi') {
      router.dismiss(Number.parseInt(index, 10) + 1)
    } else if (policyType === 'single') {
      router.replace('/')
    }
  }

  return (
    <SSMainLayout>
      <Stack.Screen
        options={{
          headerTitle: () => <SSText uppercase>{name}</SSText>
        }}
      />
      <SSVStack justifyBetween>
        <SSVStack gap="lg">
          <SSText color="white" uppercase style={{ alignSelf: 'center' }}>
            {`${t('common.confirm')} ${t('bitcoin.word')} ${+index! + 1}`}
          </SSText>
          <SSVStack gap="lg">
            <SSCheckbox
              label={candidateWords[0]}
              selected={selectedCheckbox === 1}
              onPress={() => setSelectedCheckbox(1)}
            />
            <SSCheckbox
              label={candidateWords[1]}
              selected={selectedCheckbox === 2}
              onPress={() => setSelectedCheckbox(2)}
            />
            <SSCheckbox
              label={candidateWords[2]}
              selected={selectedCheckbox === 3}
              onPress={() => setSelectedCheckbox(3)}
            />
          </SSVStack>
        </SSVStack>
        <SSVStack>
          <SSButton
            label={t('common.next')}
            variant="secondary"
            loading={loadingAccount}
            disabled={!selectedCheckbox}
            onPress={() => handleNavigateNextWord()}
          />
          <SSButton
            label={t('common.cancel')}
            variant="ghost"
            onPress={handleOnPressCancel}
          />
        </SSVStack>
      </SSVStack>
      <SSGradientModal
        visible={incorrectWordModalVisible}
        closeText={t('account.confirmSeed.tryAgain')}
        onClose={() => setIncorrectWordModalVisible(false)}
      >
        <SSVStack itemsCenter style={{ marginVertical: 32 }}>
          <SSIconCircleX height={88} width={88} />
          <SSText size="3xl" center style={{ maxWidth: 200 }}>
            {t('account.confirmSeed.warning')}
          </SSText>
        </SSVStack>
      </SSGradientModal>
      <SSWarningModal
        visible={warningModalVisible}
        onClose={() => handleCloseWordsWarning()}
      >
        <SSVStack itemsCenter>
          <SSHStack>
            <SSIconCheckCircle height={30} width={30} />
            <SSText size="3xl">
              {seedWordCount} {t('common.of').toLowerCase()} {seedWordCount}
            </SSText>
          </SSHStack>
          <SSText uppercase center>
            {t('bitcoin.notYourKeys')}
            {'\n'}
            {t('bitcoin.notYourCoins')}
          </SSText>
          <SSText size="6xl">{t('common.warning')}</SSText>
          <SSIconHideWarning height={132} width={210} />
          <SSText size="2xl" center style={{ maxWidth: 260 }}>
            {t('account.generate.warning')}
          </SSText>
          <SSText size="xl" color="muted" center>
            {t('account.generate.disclaimer.1')}
          </SSText>
          <SSText size="xl" color="muted" center>
            {t('account.generate.disclaimer.2')}
          </SSText>
          <SSText size="xl" color="muted" center>
            {t('account.generate.disclaimer.3')}
          </SSText>
          {walletSyncFailed && (
            <SSText size="3xl" color="muted" center>
              {t('account.syncFailed')}
            </SSText>
          )}
        </SSVStack>
      </SSWarningModal>
    </SSMainLayout>
  )
}<|MERGE_RESOLUTION|>--- conflicted
+++ resolved
@@ -43,12 +43,8 @@
     clearAccount,
     getAccount,
     loadWallet,
-<<<<<<< HEAD
-    lockSeed,
+    encryptSeed,
     setParticipantWithSeedWord
-=======
-    encryptSeed
->>>>>>> b43c5e9e
   ] = useAccountBuilderStore(
     useShallow((state) => [
       state.name,
@@ -58,12 +54,8 @@
       state.clearAccount,
       state.getAccount,
       state.loadWallet,
-<<<<<<< HEAD
-      state.lockSeed,
+      state.encryptSeed,
       state.setParticipantWithSeedWord
-=======
-      state.encryptSeed
->>>>>>> b43c5e9e
     ])
   )
 
@@ -92,12 +84,11 @@
   }
 
   async function handleFinishWordsConfirmation() {
-<<<<<<< HEAD
     if (policyType === 'single') {
       setLoadingAccount(true)
 
       const wallet = await loadWallet()
-      await lockSeed()
+      await encryptSeed()
 
       const account = getAccount()
       await addAccount(account)
@@ -114,24 +105,6 @@
     } else if (policyType === 'multi') {
       setParticipantWithSeedWord()
       router.dismiss(Number.parseInt(index, 10) + 2)
-=======
-    setLoadingAccount(true)
-
-    const wallet = await loadWallet()
-    await encryptSeed()
-
-    const account = getAccount()
-    await addAccount(account)
-
-    try {
-      const syncedAccount = await syncWallet(wallet, account)
-      await updateAccount(syncedAccount)
-    } catch {
-      setWalletSyncFailed(true)
-    } finally {
-      setLoadingAccount(false)
-      setWarningModalVisible(true)
->>>>>>> b43c5e9e
     }
   }
 
