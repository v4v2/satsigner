import { Stack, useRouter } from 'expo-router'
import { useState } from 'react'
import { useShallow } from 'zustand/react/shallow'

import {
  SSIconMultiSignature,
  SSIconScriptsP2pkh,
  SSIconSingleSignature
} from '@/components/icons'
import SSButton from '@/components/SSButton'
import SSCheckbox from '@/components/SSCheckbox'
import SSCollapsible from '@/components/SSCollapsible'
import SSLink from '@/components/SSLink'
import SSMultisigCountSelector from '@/components/SSMultisigCountSelector'
import SSRadioButton from '@/components/SSRadioButton'
import SSSelectModal from '@/components/SSSelectModal'
import SSText from '@/components/SSText'
import SSFormLayout from '@/layouts/SSFormLayout'
import SSMainLayout from '@/layouts/SSMainLayout'
import SSVStack from '@/layouts/SSVStack'
import { t } from '@/locales'
import { useAccountBuilderStore } from '@/store/accountBuilder'
import { type Account } from '@/types/models/Account'
import { setStateWithLayoutAnimation } from '@/utils/animation'

export default function AccountOptions() {
  const router = useRouter()
  const [
    name,
    type,
    setScriptVersion,
    setSeedWordCount,
    generateMnemonic,
    setPolicyType,
    setParticipantsCount,
    setRequiredParticipantsCount
  ] = useAccountBuilderStore(
    useShallow((state) => [
      state.name,
      state.type,
      state.setScriptVersion,
      state.setSeedWordCount,
      state.generateMnemonic,
      state.setPolicyType,
      state.setParticipantsCount,
      state.setRequiredParticipantsCount
    ])
  )

  const [localScriptVersion, setLocalScriptVersion] =
    useState<NonNullable<Account['scriptVersion']>>('P2WPKH')
  const [localSeedWordCount, setLocalSeedWordCount] =
    useState<NonNullable<Account['seedWordCount']>>(24)
  const [localPolicyType, setLocalPolicyType] =
    useState<NonNullable<Account['policyType']>>('single')
  const [localParticipantsCount, setLocalParticipantsCount] =
    useState<NonNullable<Account['participantsCount']>>(3)
  const [localRequiredParticipantsCount, setLocalRequiredParticipantsCount] =
    useState<NonNullable<Account['requiredParticipantsCount']>>(2)

  const [scriptVersionModalVisible, setScriptVersionModalVisible] =
    useState(false)
  const [seedWordCountModalVisible, setSeedWordCountModalVisibile] =
    useState(false)
  const [policyTypeModalVisible, setPolicyTypeModalVisible] = useState(false)

  const [loading, setLoading] = useState(false)

<<<<<<< HEAD
  function getScriptVersionButtonLabel() {
    if (localScriptVersion === 'P2PKH')
      return `${i18n.t('addMasterKey.accountOptions.scriptVersions.names.p2pkh')} (P2PKH)`
    else if (localScriptVersion === 'P2SH-P2WPKH')
      return `${i18n.t('addMasterKey.accountOptions.scriptVersions.names.p2sh-p2wpkh')} (P2SH-P2WPKH)`
    else if (localScriptVersion === 'P2WPKH')
      return `${i18n.t('addMasterKey.accountOptions.scriptVersions.names.p2wpkh')} (P2WPKH)`
    else if (localScriptVersion === 'P2TR')
      return `${i18n.t('addMasterKey.accountOptions.scriptVersions.names.p2tr')} (P2TR)`
    return ''
  }

=======
>>>>>>> b43c5e9e
  function getSeedWordCountButtonLabel() {
    if (localSeedWordCount === 12)
      return `12 ${t('bitcoin.words').toLowerCase()}`
    if (localSeedWordCount === 15)
      return `15 ${t('bitcoin.words').toLowerCase()}`
    if (localSeedWordCount === 18)
      return `18 ${t('bitcoin.words').toLowerCase()}`
    if (localSeedWordCount === 21)
      return `21 ${t('bitcoin.words').toLowerCase()}`
    if (localSeedWordCount === 24)
<<<<<<< HEAD
      return `24 ${i18n.t('bitcoin.words').toLowerCase()}`
    return ''
  }
=======
      return `24 ${t('bitcoin.words').toLowerCase()}`
>>>>>>> b43c5e9e

  function getPolicyTypeButtonLabel() {
    if (localPolicyType === 'single')
      return i18n.t('addMasterKey.accountOptions.policyTypes.singleSignature')
    if (localPolicyType === 'multi')
      return i18n.t('addMasterKey.accountOptions.policyTypes.multiSignature')
    return ''
  }

  function getContinueButtonLabel() {
<<<<<<< HEAD
    if (localPolicyType === 'single') {
      if (type === 'generate')
        return i18n.t('addMasterKey.accountOptions.generateNewSeed')
      else if (type === 'import')
        return i18n.t('addMasterKey.accountOptions.importSeed')
    } else if (localPolicyType === 'multi') {
      if (type === 'generate') {
        return 'Generate Keys'
      } else if (type === 'import') {
        return 'Import Keys'
      }
    }
=======
    if (type === 'generate') return t('account.generate.title')
    else if (type === 'import') return t('account.import.title')

>>>>>>> b43c5e9e
    return ''
  }

  async function handleOnPressConfirmAccountOptions() {
    setScriptVersion(localScriptVersion)
    setSeedWordCount(localSeedWordCount)
    setPolicyType(localPolicyType)
    if (localPolicyType === 'multi') {
      setParticipantsCount(localParticipantsCount)
      setRequiredParticipantsCount(localRequiredParticipantsCount)
      router.navigate('/addMasterKey/multisigKeyControl')
    } else {
      if (type === 'generate') {
        setLoading(true)
        await generateMnemonic(localSeedWordCount)
        setLoading(false)
        router.navigate('/addMasterKey/generateSeed')
      } else if (type === 'import') router.navigate('/addMasterKey/importSeed')
    }
  }

  function handleOnSelectScriptVersion() {
    setLocalScriptVersion(localScriptVersion)
    setScriptVersionModalVisible(false)
  }

  function handleOnSelectSeedWordCount() {
    setLocalSeedWordCount(localSeedWordCount)
    setSeedWordCountModalVisibile(false)
  }

  function handleOnSelectPolicyType() {
    setLocalPolicyType(localPolicyType)
    setPolicyTypeModalVisible(false)
  }

  return (
    <SSMainLayout>
      <Stack.Screen
        options={{
          headerTitle: () => <SSText uppercase>{name}</SSText>
        }}
      />
      <SSVStack justifyBetween>
<<<<<<< HEAD
        <SSVStack>
          <SSFormLayout>
            <SSFormLayout.Item>
              <SSFormLayout.Label
                label={i18n.t('addMasterKey.accountOptions.policyType')}
              />
              <SSButton
                label={getPolicyTypeButtonLabel()}
                withSelect
                onPress={() => setPolicyTypeModalVisible(true)}
              />
            </SSFormLayout.Item>
            <SSFormLayout.Item>
              <SSFormLayout.Label
                label={i18n.t('addMasterKey.accountOptions.scriptVersion')}
              />
              <SSButton
                label={getScriptVersionButtonLabel()}
                withSelect
                onPress={() => setScriptVersionModalVisible(true)}
              />
            </SSFormLayout.Item>
            <SSFormLayout.Item>
              <SSFormLayout.Label
                label={i18n.t('addMasterKey.accountOptions.mnemonic')}
              />
              <SSButton
                label={getSeedWordCountButtonLabel()}
                withSelect
                onPress={() => setSeedWordCountModalVisibile(true)}
              />
            </SSFormLayout.Item>
          </SSFormLayout>
          {localPolicyType === 'multi' && (
            <SSMultisigCountSelector
              maxCount={12}
              requiredNumber={localRequiredParticipantsCount}
              totalNumber={localParticipantsCount}
              onChangeRequiredNumber={setLocalRequiredParticipantsCount}
              onChangeTotalNumber={setLocalParticipantsCount}
=======
        <SSFormLayout>
          <SSFormLayout.Item>
            <SSFormLayout.Label label={t('account.policy.title')} />
            <SSButton label={t('account.policy.singleSignature')} withSelect />
          </SSFormLayout.Item>
          <SSFormLayout.Item>
            <SSFormLayout.Label label={t('account.script')} />
            <SSButton
              label={`${t(`script.${localScriptVersion.toLocaleLowerCase()}.name`)} (${localScriptVersion})`}
              withSelect
              onPress={() => setScriptVersionModalVisible(true)}
            />
          </SSFormLayout.Item>
          <SSFormLayout.Item>
            <SSFormLayout.Label label={t('account.mnemonic.title')} />
            <SSButton
              label={getSeedWordCountButtonLabel()}
              withSelect
              onPress={() => setSeedWordCountModalVisibile(true)}
>>>>>>> b43c5e9e
            />
          )}
        </SSVStack>
        <SSVStack>
          <SSButton
            label={getContinueButtonLabel()}
            variant="secondary"
            loading={loading}
            onPress={() => handleOnPressConfirmAccountOptions()}
          />
          <SSButton
            label={t('common.cancel')}
            variant="ghost"
            onPress={() => router.navigate('/')}
          />
        </SSVStack>
      </SSVStack>
      <SSSelectModal
        visible={scriptVersionModalVisible}
        title={t('account.script')}
        selectedText={`${localScriptVersion} - ${t(
          `script.${localScriptVersion.toLowerCase()}.name`
        )}`}
        selectedDescription={
          <SSCollapsible>
            <SSText color="muted" size="md">
              {t(`script.${localScriptVersion.toLowerCase()}.description.1`)}
              <SSLink
                size="md"
                text={t(`script.${localScriptVersion.toLowerCase()}.link.name`)}
                url={t(`script.${localScriptVersion.toLowerCase()}.link.url`)}
              />
              {t(`script.${localScriptVersion.toLowerCase()}.description.2`)}
            </SSText>
            <SSIconScriptsP2pkh height={80} width="100%" />
          </SSCollapsible>
        }
        onSelect={() => handleOnSelectScriptVersion()}
        onCancel={() => setScriptVersionModalVisible(false)}
      >
        <SSRadioButton
          label={`${t('script.p2pkh.name')} (P2PKH)`}
          selected={localScriptVersion === 'P2PKH'}
          onPress={() =>
            setStateWithLayoutAnimation(setLocalScriptVersion, 'P2PKH')
          }
        />
        <SSRadioButton
          label={`${t('script.p2sh-p2wpkh.name')} (P2SH-P2WPKH)`}
          selected={localScriptVersion === 'P2SH-P2WPKH'}
          onPress={() =>
            setStateWithLayoutAnimation(setLocalScriptVersion, 'P2SH-P2WPKH')
          }
        />
        <SSRadioButton
          label={`${t('script.p2wpkh.name')} (P2WPKH)`}
          selected={localScriptVersion === 'P2WPKH'}
          onPress={() =>
            setStateWithLayoutAnimation(setLocalScriptVersion, 'P2WPKH')
          }
        />
        <SSRadioButton
          label={`${t('script.p2tr.name')} (P2TR)`}
          selected={localScriptVersion === 'P2TR'}
          onPress={() =>
            setStateWithLayoutAnimation(setLocalScriptVersion, 'P2TR')
          }
        />
      </SSSelectModal>
      <SSSelectModal
        visible={seedWordCountModalVisible}
        title={t('account.mnemonic.title')}
        selectedText={`${localSeedWordCount} ${t('bitcoin.words')}`}
        selectedDescription={t(`account.mnemonic.${localSeedWordCount}`)}
        onSelect={() => handleOnSelectSeedWordCount()}
        onCancel={() => setSeedWordCountModalVisibile(false)}
      >
        <SSRadioButton
          label={`24 ${t('bitcoin.words').toLowerCase()}`}
          selected={localSeedWordCount === 24}
          onPress={() => setStateWithLayoutAnimation(setLocalSeedWordCount, 24)}
        />
        <SSRadioButton
          label={`21 ${t('bitcoin.words').toLowerCase()}`}
          selected={localSeedWordCount === 21}
          onPress={() => setStateWithLayoutAnimation(setLocalSeedWordCount, 21)}
        />
        <SSRadioButton
          label={`18 ${t('bitcoin.words').toLowerCase()}`}
          selected={localSeedWordCount === 18}
          onPress={() => setStateWithLayoutAnimation(setLocalSeedWordCount, 18)}
        />
        <SSRadioButton
          label={`15 ${t('bitcoin.words').toLowerCase()}`}
          selected={localSeedWordCount === 15}
          onPress={() => setStateWithLayoutAnimation(setLocalSeedWordCount, 15)}
        />
        <SSRadioButton
          label={`12 ${t('bitcoin.words').toLowerCase()}`}
          selected={localSeedWordCount === 12}
          onPress={() => setStateWithLayoutAnimation(setLocalSeedWordCount, 12)}
        />
      </SSSelectModal>
      <SSSelectModal
        visible={policyTypeModalVisible}
        title={i18n.t('addMasterKey.accountOptions.policyType')}
        selectedText=""
        selectedDescription=""
        onSelect={() => handleOnSelectPolicyType()}
        onCancel={() => setPolicyTypeModalVisible(false)}
      >
        <SSCheckbox
          label={i18n.t(
            'addMasterKey.accountOptions.policyTypes.singleSignature'
          )}
          selected={localPolicyType === 'single'}
          onPress={() => setLocalPolicyType('single')}
        />
        <SSText color="muted" size="lg" style={{ alignSelf: 'auto' }}>
          {i18n.t(
            'addMasterKey.accountOptions.policyTypes.singleSignatureDescription'
          )}
        </SSText>
        <SSIconSingleSignature width="100%" height={180} />
        <SSCheckbox
          label={i18n.t(
            'addMasterKey.accountOptions.policyTypes.multiSignature'
          )}
          selected={localPolicyType === 'multi'}
          onPress={() => setLocalPolicyType('multi')}
        />
        <SSText color="muted" size="lg" style={{ alignSelf: 'auto' }}>
          {i18n.t(
            'addMasterKey.accountOptions.policyTypes.multiSignatureDescription'
          )}
        </SSText>
        <SSIconMultiSignature width="100%" height={200} />
      </SSSelectModal>
    </SSMainLayout>
  )
}<|MERGE_RESOLUTION|>--- conflicted
+++ resolved
@@ -66,21 +66,18 @@
 
   const [loading, setLoading] = useState(false)
 
-<<<<<<< HEAD
   function getScriptVersionButtonLabel() {
     if (localScriptVersion === 'P2PKH')
-      return `${i18n.t('addMasterKey.accountOptions.scriptVersions.names.p2pkh')} (P2PKH)`
+      return `${t('addMasterKey.accountOptions.scriptVersions.names.p2pkh')} (P2PKH)`
     else if (localScriptVersion === 'P2SH-P2WPKH')
-      return `${i18n.t('addMasterKey.accountOptions.scriptVersions.names.p2sh-p2wpkh')} (P2SH-P2WPKH)`
+      return `${t('addMasterKey.accountOptions.scriptVersions.names.p2sh-p2wpkh')} (P2SH-P2WPKH)`
     else if (localScriptVersion === 'P2WPKH')
-      return `${i18n.t('addMasterKey.accountOptions.scriptVersions.names.p2wpkh')} (P2WPKH)`
+      return `${t('addMasterKey.accountOptions.scriptVersions.names.p2wpkh')} (P2WPKH)`
     else if (localScriptVersion === 'P2TR')
-      return `${i18n.t('addMasterKey.accountOptions.scriptVersions.names.p2tr')} (P2TR)`
+      return `${t('addMasterKey.accountOptions.scriptVersions.names.p2tr')} (P2TR)`
     return ''
   }
 
-=======
->>>>>>> b43c5e9e
   function getSeedWordCountButtonLabel() {
     if (localSeedWordCount === 12)
       return `12 ${t('bitcoin.words').toLowerCase()}`
@@ -91,29 +88,24 @@
     if (localSeedWordCount === 21)
       return `21 ${t('bitcoin.words').toLowerCase()}`
     if (localSeedWordCount === 24)
-<<<<<<< HEAD
-      return `24 ${i18n.t('bitcoin.words').toLowerCase()}`
+      return `24 ${t('bitcoin.words').toLowerCase()}`
     return ''
   }
-=======
-      return `24 ${t('bitcoin.words').toLowerCase()}`
->>>>>>> b43c5e9e
 
   function getPolicyTypeButtonLabel() {
     if (localPolicyType === 'single')
-      return i18n.t('addMasterKey.accountOptions.policyTypes.singleSignature')
+      return t('addMasterKey.accountOptions.policyTypes.singleSignature')
     if (localPolicyType === 'multi')
-      return i18n.t('addMasterKey.accountOptions.policyTypes.multiSignature')
+      return t('addMasterKey.accountOptions.policyTypes.multiSignature')
     return ''
   }
 
   function getContinueButtonLabel() {
-<<<<<<< HEAD
     if (localPolicyType === 'single') {
       if (type === 'generate')
-        return i18n.t('addMasterKey.accountOptions.generateNewSeed')
+        return t('addMasterKey.accountOptions.generateNewSeed')
       else if (type === 'import')
-        return i18n.t('addMasterKey.accountOptions.importSeed')
+        return t('addMasterKey.accountOptions.importSeed')
     } else if (localPolicyType === 'multi') {
       if (type === 'generate') {
         return 'Generate Keys'
@@ -121,11 +113,6 @@
         return 'Import Keys'
       }
     }
-=======
-    if (type === 'generate') return t('account.generate.title')
-    else if (type === 'import') return t('account.import.title')
-
->>>>>>> b43c5e9e
     return ''
   }
 
@@ -170,12 +157,11 @@
         }}
       />
       <SSVStack justifyBetween>
-<<<<<<< HEAD
         <SSVStack>
           <SSFormLayout>
             <SSFormLayout.Item>
               <SSFormLayout.Label
-                label={i18n.t('addMasterKey.accountOptions.policyType')}
+                label={t('addMasterKey.accountOptions.policyType')}
               />
               <SSButton
                 label={getPolicyTypeButtonLabel()}
@@ -185,7 +171,7 @@
             </SSFormLayout.Item>
             <SSFormLayout.Item>
               <SSFormLayout.Label
-                label={i18n.t('addMasterKey.accountOptions.scriptVersion')}
+                label={t('addMasterKey.accountOptions.scriptVersion')}
               />
               <SSButton
                 label={getScriptVersionButtonLabel()}
@@ -195,7 +181,7 @@
             </SSFormLayout.Item>
             <SSFormLayout.Item>
               <SSFormLayout.Label
-                label={i18n.t('addMasterKey.accountOptions.mnemonic')}
+                label={t('addMasterKey.accountOptions.mnemonic')}
               />
               <SSButton
                 label={getSeedWordCountButtonLabel()}
@@ -211,27 +197,6 @@
               totalNumber={localParticipantsCount}
               onChangeRequiredNumber={setLocalRequiredParticipantsCount}
               onChangeTotalNumber={setLocalParticipantsCount}
-=======
-        <SSFormLayout>
-          <SSFormLayout.Item>
-            <SSFormLayout.Label label={t('account.policy.title')} />
-            <SSButton label={t('account.policy.singleSignature')} withSelect />
-          </SSFormLayout.Item>
-          <SSFormLayout.Item>
-            <SSFormLayout.Label label={t('account.script')} />
-            <SSButton
-              label={`${t(`script.${localScriptVersion.toLocaleLowerCase()}.name`)} (${localScriptVersion})`}
-              withSelect
-              onPress={() => setScriptVersionModalVisible(true)}
-            />
-          </SSFormLayout.Item>
-          <SSFormLayout.Item>
-            <SSFormLayout.Label label={t('account.mnemonic.title')} />
-            <SSButton
-              label={getSeedWordCountButtonLabel()}
-              withSelect
-              onPress={() => setSeedWordCountModalVisibile(true)}
->>>>>>> b43c5e9e
             />
           )}
         </SSVStack>
@@ -337,34 +302,34 @@
       </SSSelectModal>
       <SSSelectModal
         visible={policyTypeModalVisible}
-        title={i18n.t('addMasterKey.accountOptions.policyType')}
+        title={t('addMasterKey.accountOptions.policyType')}
         selectedText=""
         selectedDescription=""
         onSelect={() => handleOnSelectPolicyType()}
         onCancel={() => setPolicyTypeModalVisible(false)}
       >
         <SSCheckbox
-          label={i18n.t(
+          label={t(
             'addMasterKey.accountOptions.policyTypes.singleSignature'
           )}
           selected={localPolicyType === 'single'}
           onPress={() => setLocalPolicyType('single')}
         />
         <SSText color="muted" size="lg" style={{ alignSelf: 'auto' }}>
-          {i18n.t(
+          {t(
             'addMasterKey.accountOptions.policyTypes.singleSignatureDescription'
           )}
         </SSText>
         <SSIconSingleSignature width="100%" height={180} />
         <SSCheckbox
-          label={i18n.t(
+          label={t(
             'addMasterKey.accountOptions.policyTypes.multiSignature'
           )}
           selected={localPolicyType === 'multi'}
           onPress={() => setLocalPolicyType('multi')}
         />
         <SSText color="muted" size="lg" style={{ alignSelf: 'auto' }}>
-          {i18n.t(
+          {t(
             'addMasterKey.accountOptions.policyTypes.multiSignatureDescription'
           )}
         </SSText>
