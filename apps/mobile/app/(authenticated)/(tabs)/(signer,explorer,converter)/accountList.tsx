--- conflicted
+++ resolved
@@ -7,7 +7,6 @@
 import { toast } from 'sonner-native'
 import { useShallow } from 'zustand/react/shallow'
 
-import { NostrAPI } from '@/api/nostr'
 import {
   SSIconBlackIndicator,
   SSIconGreenIndicator,
@@ -143,14 +142,7 @@
   }, [connectionMode, fetchPrices, mempoolUrl])
 
   useFocusEffect(() => {
-<<<<<<< HEAD
-    const cleanup = async () => {
-      await cleanupSubscriptions()
-    }
-    cleanup()
-=======
     cleanupSubscriptions()
->>>>>>> c451376a
   })
 
   function handleOnNavigateToAddAccount() {
