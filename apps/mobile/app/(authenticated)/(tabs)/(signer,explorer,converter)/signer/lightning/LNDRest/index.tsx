--- conflicted
+++ resolved
@@ -28,53 +28,44 @@
   }
 
   const fetchLNDConfig = async (configUrl: string): Promise<LNDConfig> => {
-    const response = await fetch(configUrl)
-    if (!response.ok) {
-      throw new Error(
-        `Failed to fetch LND config: ${response.status} ${response.statusText}`
-      )
-    }
-    const text = await response.text()
-
-<<<<<<< HEAD
+    try {
+      const response = await fetch(configUrl)
+      if (!response.ok) {
+        throw new Error(
+          `Failed to fetch LND config: ${response.status} ${response.statusText}`
+        )
+      }
+      const text = await response.text()
+
       const jsonConfig = JSON.parse(text)
 
       if (!jsonConfig.configurations?.[0]) {
         throw new Error('Invalid config format: missing configurations array')
       }
-=======
-    // Parse the JSON response
-    const jsonConfig = JSON.parse(text)
-
-    // The config should have a configurations array with the first item containing our config
-    if (!jsonConfig.configurations?.[0]) {
-      throw new Error('Invalid config format: missing configurations array')
+
+      const config = jsonConfig.configurations[0]
+
+      // Extract the required fields
+      const lndConfig: LNDConfig = {
+        macaroon: config.macaroon,
+        cert: config.cert,
+        url: config.uri // Note: in JSON format it's 'uri' instead of 'url'
+      }
+
+      if (!lndConfig.macaroon || !lndConfig.url) {
+        throw new Error(
+          `Invalid config format: missing required fields. Found: ${Object.keys(
+            lndConfig
+          ).join(', ')}`
+        )
+      }
+
+      return lndConfig
+    } catch (_error) {
+      console.error('Config fetch error:', _error)
+      throw _error
     }
->>>>>>> 257f06db
-
-    const config = jsonConfig.configurations[0]
-
-    // Extract the required fields
-    const lndConfig: LNDConfig = {
-      macaroon: config.macaroon,
-      cert: config.cert,
-      url: config.uri // Note: in JSON format it's 'uri' instead of 'url'
-    }
-
-    if (!lndConfig.macaroon || !lndConfig.url) {
-      throw new Error(
-        `Invalid config format: missing required fields. Found: ${Object.keys(
-          lndConfig
-        ).join(', ')}`
-      )
-    }
-
-<<<<<<< HEAD
-=======
-    return lndConfig
-  }
-
->>>>>>> 257f06db
+  }
   const handleConnect = async () => {
     if (!connectionString.trim()) return
 
