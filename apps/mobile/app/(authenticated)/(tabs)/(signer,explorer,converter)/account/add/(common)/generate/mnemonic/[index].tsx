--- conflicted
+++ resolved
@@ -20,10 +20,6 @@
 import { useAccountBuilderStore } from '@/store/accountBuilder'
 import { useBlockchainStore } from '@/store/blockchain'
 import { type GenerateMnemonicSearchParams } from '@/types/navigation/searchParams'
-<<<<<<< HEAD
-import { convertMnemonic } from '@/utils/bip39'
-import { getDerivationPathFromScriptVersion } from '@/utils/bitcoin'
-=======
 import { getDescriptorsFromKey } from '@/utils/bip32'
 import {
   getExtendedPublicKeyFromMnemonic,
@@ -34,7 +30,6 @@
   getDerivationPathFromScriptVersion,
   getMultisigDerivationPathFromScriptVersion
 } from '@/utils/bitcoin'
->>>>>>> 9f44243b
 
 export default function GenerateMnemonic() {
   const { index } = useLocalSearchParams<GenerateMnemonicSearchParams>()
@@ -84,21 +79,12 @@
   async function handleUpdatePassphrase(passphrase: string) {
     setPassphrase(passphrase)
 
-<<<<<<< HEAD
-    const validMnemonic = await validateMnemonic(originalMnemonic)
-    setChecksumValid(validMnemonic)
-
-    if (checksumValid) {
-      const fingerprint = await getFingerprint(
-        originalMnemonic,
-=======
     const validMnemonic = validateMnemonic(mnemonic.join(' '))
     setChecksumValid(validMnemonic)
 
     if (checksumValid) {
       const fingerprint = getFingerprintFromMnemonic(
         mnemonic.join(' '),
->>>>>>> 9f44243b
         passphrase,
         network as Network
       )
@@ -115,49 +101,16 @@
     try {
       // Extract derivation path from mnemonic
       let derivationPath = ''
-<<<<<<< HEAD
-      try {
-        const externalDescriptor = await getDescriptor(
-          originalMnemonic,
-          scriptVersion, // Use the script version from store
-          KeychainKind.External,
-          passphrase || '', // Use passphrase from store
-          network as Network
-        )
-        const parsedDescriptor = await parseDescriptor(externalDescriptor)
-        derivationPath = parsedDescriptor.derivationPath
-      } catch (_error) {
-        // Use default derivation path if extraction fails
-        derivationPath = `m/${getDerivationPathFromScriptVersion(
-          scriptVersion,
-          network
-        )}`
-      }
-
-      // Generate extended public key first
-      const extendedPublicKey = await getExtendedPublicKeyFromAccountKey(
-        {
-          index: Number(index),
-          name: '',
-          creationType: 'generateMnemonic',
-          mnemonicWordCount,
-          secret: {
-            mnemonic: originalMnemonic,
-            passphrase,
-            fingerprint
-          },
-          iv: '',
-=======
 
       if (policyType === 'multisig') {
         // For multisig accounts, always use our multisig derivation path logic
         // Don't try to extract from BDK descriptors as they use single-sig paths
         const rawDerivationPath = getMultisigDerivationPathFromScriptVersion(
->>>>>>> 9f44243b
           scriptVersion,
           network
         )
         derivationPath = `m/${rawDerivationPath}`
+
         // Generate extended public key first using the same method as import flow
         const extendedPublicKey = getExtendedPublicKeyFromMnemonic(
           mnemonic.join(' '),
