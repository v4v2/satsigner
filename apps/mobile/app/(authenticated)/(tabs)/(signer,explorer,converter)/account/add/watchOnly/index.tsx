--- conflicted
+++ resolved
@@ -36,11 +36,8 @@
 } from '@/types/models/Account'
 import { isBBQRFragment } from '@/utils/bbqr'
 import { getDerivationPathFromScriptVersion } from '@/utils/bitcoin'
-<<<<<<< HEAD
-=======
 import { DescriptorUtils } from '@/utils/descriptorUtils'
 import { getScriptVersionDisplayName } from '@/utils/scripts'
->>>>>>> c43d764a
 import {
   isCombinedDescriptor,
   validateAddress,
@@ -50,222 +47,13 @@
   validateFingerprint
 } from '@/utils/validation'
 
-<<<<<<< HEAD
-// =============================================================================
-// CONSTANTS
-// =============================================================================
-
-=======
->>>>>>> c43d764a
 const WATCH_ONLY_OPTIONS: CreationType[] = [
   'importExtendedPub',
   'importDescriptor',
   'importAddress'
 ]
 
-// =============================================================================
-// UTILITY FUNCTIONS
-// =============================================================================
-
-/**
- * Get user-friendly display names for script versions
- */
-function getScriptVersionDisplayName(scriptVersion: string): string {
-  const displayNames: Record<string, string> = {
-    P2PKH: 'Legacy (P2PKH)',
-    'P2SH-P2WPKH': 'Nested Segwit (P2SH-P2WPKH)',
-    P2WPKH: 'Native Segwit (P2WPKH)',
-    P2TR: 'Taproot (P2TR)',
-    P2SH: 'Legacy (P2SH)',
-    'P2SH-P2WSH': 'Nested Segwit (P2SH-P2WSH)',
-    P2WSH: 'Native Segwit (P2WSH)'
-  }
-
-  return displayNames[scriptVersion] || scriptVersion
-}
-
-// =============================================================================
-// DESCRIPTOR UTILITIES
-// =============================================================================
-
-const DescriptorUtils = {
-  /**
-   * Extract fingerprint from descriptor string
-   * Handles both h notation (84h) and ' notation (84') in derivation paths
-   */
-  extractFingerprint(descriptor: string): string {
-    const fingerprintMatch = descriptor.match(/\[([0-9a-fA-F]{8})([0-9'/h]+)\]/)
-    return fingerprintMatch ? fingerprintMatch[1] : ''
-  },
-
-  /**
-   * Extract fingerprint from xpub with prefix [fingerprint/derivation]xpub
-   * Tries multiple patterns for compatibility
-   */
-  extractFingerprintFromXpub(xpubWithPrefix: string): string | null {
-    // Pattern 1: [fingerprint/derivation]xpub (with slash separator)
-    const fingerprintMatch1 = xpubWithPrefix.match(/^\[([0-9a-fA-F]{8})\//)
-    if (fingerprintMatch1) return fingerprintMatch1[1]
-
-    // Pattern 2: [fingerprintderivation]xpub (no slash separator - legacy)
-    const fingerprintMatch2 = xpubWithPrefix.match(/^\[([0-9a-fA-F]{8})/)
-    if (fingerprintMatch2) return fingerprintMatch2[1]
-
-    // Pattern 3: [fingerprint...]xpub (any length hex - fallback)
-    const fingerprintMatch3 = xpubWithPrefix.match(/^\[([0-9a-fA-F]+)/)
-    if (fingerprintMatch3) return fingerprintMatch3[1]
-
-    return null
-  },
-
-  /**
-   * Extract clean xpub from xpub with prefix
-   */
-  extractCleanXpub(xpubWithPrefix: string): string {
-    const xpubMatch = xpubWithPrefix.match(/\]([txyzuv]pub[a-zA-Z0-9]{107})$/)
-    return xpubMatch ? xpubMatch[1] : xpubWithPrefix
-  },
-
-  /**
-   * Determine script version from derivation path
-   */
-  getScriptVersionFromDerivation(derivationPath: string): ScriptVersionType {
-    if (derivationPath.includes("84'")) return 'P2WPKH'
-    if (derivationPath.includes("49'")) return 'P2SH-P2WPKH'
-    if (derivationPath.includes("44'")) return 'P2PKH'
-    return 'P2WPKH' // Default fallback
-  },
-
-  /**
-   * Create descriptor from xpub and script version
-   */
-  createDescriptorFromXpub(
-    xpubWithPrefix: string,
-    scriptVersion: ScriptVersionType
-  ): {
-    external: string
-    internal: string
-  } {
-    switch (scriptVersion) {
-      case 'P2WPKH':
-        return {
-          external: `wpkh(${xpubWithPrefix}/0/*)`,
-          internal: `wpkh(${xpubWithPrefix}/1/*)`
-        }
-      case 'P2SH-P2WPKH':
-        return {
-          external: `sh(wpkh(${xpubWithPrefix}/0/*))`,
-          internal: `sh(wpkh(${xpubWithPrefix}/1/*))`
-        }
-      case 'P2PKH':
-        return {
-          external: `pkh(${xpubWithPrefix}/0/*)`,
-          internal: `pkh(${xpubWithPrefix}/1/*)`
-        }
-      default:
-        return {
-          external: `wpkh(${xpubWithPrefix}/0/*)`,
-          internal: `wpkh(${xpubWithPrefix}/1/*)`
-        }
-    }
-  },
-
-  /**
-   * Parse JSON descriptor and extract external/internal descriptors
-   */
-  parseJsonDescriptor(text: string): {
-    external: string
-    internal: string
-    original: string
-  } | null {
-    try {
-      const jsonData = JSON.parse(text)
-      if (!jsonData.descriptor) return null
-
-      const original = jsonData.descriptor
-      const withoutChecksum = original.replace(/#[a-z0-9]+$/, '')
-      const internal = withoutChecksum.replace(/\/0\/\*/g, '/1/*')
-
-      return {
-        external: original,
-        internal,
-        original
-      }
-    } catch {
-      return null
-    }
-  },
-
-  /**
-   * Parse legacy multi-line descriptor format
-   */
-  parseLegacyDescriptor(text: string): {
-    external: string
-    internal: string
-  } | null {
-    if (!text.includes('\n')) return null
-
-    const lines = text.split('\n')
-    return {
-      external: lines[0],
-      internal: lines[1]
-    }
-  },
-
-  /**
-   * Remove checksum from descriptor for separated validation
-   */
-  removeChecksum(descriptor: string): string {
-    return descriptor.replace(/#[a-z0-9]+$/, '')
-  },
-
-  /**
-   * Process combined descriptor and return separated parts
-   */
-  async processCombinedDescriptor(
-    descriptor: string,
-    scriptVersion: ScriptVersionType
-  ): Promise<{
-    success: boolean
-    external: string
-    internal: string
-    fingerprint?: string
-    error?: string
-  }> {
-    const validation = await validateCombinedDescriptor(
-      descriptor,
-      scriptVersion
-    )
-
-    if (!validation.isValid) {
-      return {
-        success: false,
-        external: validation.externalDescriptor,
-        internal: validation.internalDescriptor,
-        error: validation.error
-      }
-    }
-
-    const fingerprint = this.extractFingerprint(validation.externalDescriptor)
-
-    return {
-      success: true,
-      external: validation.externalDescriptor,
-      internal: validation.internalDescriptor,
-      fingerprint
-    }
-  }
-}
-
-// =============================================================================
-// MAIN COMPONENT
-// =============================================================================
-
 export default function WatchOnly() {
-  // ===========================================================================
-  // STORE HOOKS
-  // ===========================================================================
-
   const updateAccount = useAccountsStore((state) => state.updateAccount)
   const [
     name,
@@ -304,44 +92,26 @@
     state.configs[state.selectedNetwork].config.connectionMode
   ])
 
-<<<<<<< HEAD
-  // ===========================================================================
-  // CUSTOM HOOKS
-  // ===========================================================================
-
-=======
->>>>>>> c43d764a
   const { accountBuilderFinish } = useAccountBuilderFinish()
   const { syncAccountWithWallet } = useSyncAccountWithWallet()
   const { syncAccountWithAddress } = useSyncAccountWithAddress()
   const { isAvailable, isReading, readNFCTag, cancelNFCScan } = useNFCReader()
 
-<<<<<<< HEAD
-  // ===========================================================================
-  // STATE
-  // ===========================================================================
-
   const [cameraModalVisible, setCameraModalVisible] = useState(false)
   const [permission, requestPermission] = useCameraPermissions()
   const [scanningFor, setScanningFor] = useState<'main' | 'fingerprint'>('main')
-=======
-  const [cameraModalVisible, setCameraModalVisible] = useState(false)
-  const [permission, requestPermission] = useCameraPermissions()
->>>>>>> c43d764a
   const [selectedOption, setSelectedOption] =
     useState<CreationType>('importExtendedPub')
   const [modalOptionsVisible, setModalOptionsVisible] = useState(true)
   const [scriptVersionModalVisible, setScriptVersionModalVisible] =
     useState(false)
 
-  // Input state
   const [xpub, setXpub] = useState('')
   const [localFingerprint, setLocalFingerprint] = useState(fingerprint)
   const [externalDescriptor, setLocalExternalDescriptor] = useState('')
   const [internalDescriptor, setLocalInternalDescriptor] = useState('')
   const [address, setAddress] = useState('')
 
-  // Validation state
   const [disabled, setDisabled] = useState(true)
   const [validAddress, setValidAddress] = useState(true)
   const [validExternalDescriptor, setValidExternalDescriptor] = useState(true)
@@ -364,22 +134,9 @@
     chunks: new Map()
   })
 
-  // Animation refs
   const pulseAnim = useRef(new Animated.Value(0)).current
   const scaleAnim = useRef(new Animated.Value(1)).current
 
-<<<<<<< HEAD
-  // ===========================================================================
-  // EFFECTS
-  // ===========================================================================
-
-  // Set policy type to watchonly when component mounts
-  useEffect(() => {
-    setPolicyType('watchonly')
-  }, [setPolicyType])
-
-=======
->>>>>>> c43d764a
   // Handle NFC reading animations
   useEffect(() => {
     if (isReading) {
@@ -426,13 +183,6 @@
     }
   }, [isReading, pulseAnim, scaleAnim])
 
-<<<<<<< HEAD
-  // ===========================================================================
-  // CALLBACKS
-  // ===========================================================================
-
-=======
->>>>>>> c43d764a
   const updateDescriptorValidationState = useCallback(() => {
     const hasValidExternal = externalDescriptor && validExternalDescriptor
     const hasValidInternal = internalDescriptor && validInternalDescriptor
@@ -462,10 +212,6 @@
     validInternalDescriptor,
     updateDescriptorValidationState
   ])
-
-  // ===========================================================================
-  // INPUT HANDLERS
-  // ===========================================================================
 
   function updateAddress(address: string) {
     const validAddress = address.includes('\n')
@@ -530,10 +276,6 @@
       // Don't change the script version - keep the one from the store
     }
   }
-
-  // ===========================================================================
-  // DESCRIPTOR VALIDATION
-  // ===========================================================================
 
   async function updateExternalDescriptor(
     descriptor: string,
@@ -634,7 +376,6 @@
     }
 
     const isValidDescriptor = basicValidation && networkValidation.isValid
-<<<<<<< HEAD
 
     if (type === 'external') {
       setValidExternalDescriptor(!descriptor || isValidDescriptor)
@@ -665,48 +406,7 @@
       }
     }
   }
-
-  // ===========================================================================
-  // QR SCANNING HANDLERS
-  // ===========================================================================
-
-  /**
-   * Detect QR code type and format
-   */
-  const detectQRType = (data: string) => {
-=======
-
-    if (type === 'external') {
-      setValidExternalDescriptor(!descriptor || isValidDescriptor)
-      setLocalExternalDescriptor(descriptor)
-
-      if (isValidDescriptor) {
-        setExternalDescriptor(descriptor)
-        await extractAndSetFingerprint(descriptor)
-      }
-    } else {
-      setValidInternalDescriptor(!descriptor || isValidDescriptor)
-      setLocalInternalDescriptor(descriptor)
-
-      if (isValidDescriptor) {
-        setInternalDescriptor(descriptor)
-        await extractAndSetFingerprint(descriptor)
-      }
-    }
-  }
-
-  async function extractAndSetFingerprint(descriptor: string) {
-    if (!localFingerprint) {
-      const extractedFingerprint =
-        DescriptorUtils.extractFingerprint(descriptor)
-      if (extractedFingerprint) {
-        setLocalFingerprint(extractedFingerprint)
-        setFingerprint(extractedFingerprint)
-      }
-    }
-  }
   function detectQRType(data: string) {
->>>>>>> c43d764a
     // Check for RAW format (pXofY header)
     if (/^p\d+of\d+\s/.test(data)) {
       const match = data.match(/^p(\d+)of(\d+)\s/)
@@ -771,9 +471,6 @@
     }
   }
 
-  /**
-   * Reset scan progress state
-   */
   function resetScanProgress() {
     setScanProgress({
       type: null,
@@ -785,14 +482,6 @@
     urDecoderRef.current = new URDecoder()
   }
 
-<<<<<<< HEAD
-  // ===========================================================================
-  // QR CODE HANDLING
-  // ===========================================================================
-
-  /**
-   * Handle QR code scanning
-   */
   async function handleQRCodeScanned(data: string | undefined) {
     if (!data) {
       toast.error(t('watchonly.read.qrError'))
@@ -818,9 +507,6 @@
     }
   }
 
-  /**
-   * Handle single QR code import
-   */
   async function handleSingleQRCode(data: string) {
     if (isCombinedDescriptor(data)) {
       await handleCombinedDescriptor(data, data)
@@ -838,9 +524,6 @@
     }
   }
 
-  /**
-   * Handle multi-part QR code import
-   */
   async function handleMultiPartQRCode(qrInfo: {
     type: 'ur' | 'bbqr' | 'raw'
     current: number
@@ -864,10 +547,6 @@
     await handleSingleQRCode(content)
   }
 
-  // ===========================================================================
-  // CLIPBOARD AND NFC HANDLING
-  // ===========================================================================
-
   /**
    * Handle clipboard paste
    */
@@ -905,92 +584,13 @@
       if (!clipboardContent) {
         toast.error(t('watchonly.error.emptyClipboard'))
         return
-=======
-  async function handleQRCodeScanned(data: string | undefined) {
-    if (!data) {
-      toast.error(t('watchonly.read.qrError'))
-      return
-    }
-
-    const qrInfo = detectQRType(data)
-
-    // Handle single QR codes (complete data in one scan)
-    if (qrInfo.type === 'single' || qrInfo.total === 1) {
-      await handleSingleQRCode(qrInfo.content)
-    } else {
-      // Handle multi-part QR codes
-      await handleMultiPartQRCode(qrInfo)
-    }
-  }
-
-  async function handleSingleQRCode(data: string) {
-    if (isCombinedDescriptor(data)) {
-      await handleCombinedDescriptor(data, data)
-    } else {
-      await updateExternalDescriptor(data)
-
-      // Extract and set fingerprint
-      if (!localFingerprint) {
-        const extractedFingerprint = DescriptorUtils.extractFingerprint(data)
-        if (extractedFingerprint) {
-          setLocalFingerprint(extractedFingerprint)
-          setFingerprint(extractedFingerprint)
-        }
-      }
-    }
-  }
-
-  async function handleMultiPartQRCode(qrInfo: {
-    type: 'ur' | 'bbqr' | 'raw'
-    current: number
-    total: number
-    content: string
-  }) {
-    const { current, total, content } = qrInfo
-
-    if (current >= total) {
-      toast.error(t('watchonly.read.qrError'))
-      return
-    }
-
-    // Add the scanned chunk to the set
-    setScanProgress((prev) => ({
-      ...prev,
-      scanned: new Set([...prev.scanned, current])
-    }))
-
-    // For now, handle as single QR code to avoid complex UR decoding issues
-    await handleSingleQRCode(content)
-  }
-
-  /**
-   * Handle clipboard paste
-   */
-  async function pasteFromClipboard() {
-    const text = await Clipboard.getStringAsync()
-    if (!text) return
-
-    if (selectedOption === 'importDescriptor') {
-      // Try to parse as JSON first
-      const jsonResult = DescriptorUtils.parseJsonDescriptor(text)
-      if (jsonResult) {
-        await handleJsonDescriptor(jsonResult, text)
-        return
-      }
-
-      // Try to parse as legacy multi-line format
-      const legacyResult = DescriptorUtils.parseLegacyDescriptor(text)
-      if (legacyResult) {
-        await handleLegacyDescriptor(legacyResult)
-        return
-      }
-
-      // Handle as single descriptor
-      await handleSingleDescriptor(text)
-    } else if (selectedOption === 'importExtendedPub') {
-      updateXpub(text)
-    } else if (selectedOption === 'importAddress') {
-      updateAddress(text)
+      }
+
+      const finalContent = clipboardContent.trim()
+      updateMasterFingerprint(finalContent)
+      toast.success(t('watchonly.success.clipboardPasted'))
+    } catch (_error) {
+      toast.error(t('watchonly.error.clipboardPaste'))
     }
   }
 
@@ -1018,35 +618,10 @@
           setLocalFingerprint(extractedFingerprint)
           setFingerprint(extractedFingerprint)
         }
->>>>>>> c43d764a
-      }
-    }
-  }
-
-<<<<<<< HEAD
-      const finalContent = clipboardContent.trim()
-      updateMasterFingerprint(finalContent)
-      toast.success(t('watchonly.success.clipboardPasted'))
-    } catch (_error) {
-      toast.error(t('watchonly.error.clipboardPaste'))
-    }
-  }
-
-  /**
-   * Handle JSON descriptor import
-   */
-  async function handleJsonDescriptor(
-    result: { external: string; internal: string; original: string },
-    originalText: string
-  ) {
-    const { external, internal, original } = result
-
-    if (isCombinedDescriptor(original)) {
-      await handleCombinedDescriptor(original, originalText)
-    } else {
-      // For JSON descriptors, use the original descriptor for validation
-      await updateExternalDescriptor(original)
-=======
+      }
+    }
+  }
+
   async function handleLegacyDescriptor(result: {
     external: string
     internal: string
@@ -1057,7 +632,6 @@
       await handleCombinedDescriptor(external, external)
     } else {
       await updateExternalDescriptor(external)
->>>>>>> c43d764a
       if (internal) await updateInternalDescriptor(internal)
 
       // Extract and set fingerprint
@@ -1069,45 +643,9 @@
           setFingerprint(extractedFingerprint)
         }
       }
-<<<<<<< HEAD
-    }
-  }
-
-  /**
-   * Handle legacy descriptor import
-   */
-  async function handleLegacyDescriptor(result: {
-    external: string
-    internal: string
-  }) {
-    const { external, internal } = result
-
-    if (isCombinedDescriptor(external)) {
-      await handleCombinedDescriptor(external, external)
-    } else {
-      await updateExternalDescriptor(external)
-      if (internal) await updateInternalDescriptor(internal)
-
-      // Extract and set fingerprint
-      if (!localFingerprint) {
-        const extractedFingerprint =
-          DescriptorUtils.extractFingerprint(external)
-        if (extractedFingerprint) {
-          setLocalFingerprint(extractedFingerprint)
-          setFingerprint(extractedFingerprint)
-        }
-      }
-    }
-  }
-
-  /**
-   * Handle single descriptor import
-   */
-=======
-    }
-  }
-
->>>>>>> c43d764a
+    }
+  }
+
   async function handleSingleDescriptor(descriptor: string) {
     if (isCombinedDescriptor(descriptor)) {
       await handleCombinedDescriptor(descriptor, descriptor)
@@ -1126,12 +664,6 @@
     }
   }
 
-<<<<<<< HEAD
-  /**
-   * Handle combined descriptor import
-   */
-=======
->>>>>>> c43d764a
   async function handleCombinedDescriptor(
     descriptor: string,
     originalText: string
@@ -1180,7 +712,6 @@
       }
     }
   }
-<<<<<<< HEAD
 
   /**
    * Handle NFC read
@@ -1295,122 +826,6 @@
         updateXpub(text)
       }
 
-=======
-
-  /**
-   * Handle NFC read
-   */
-  async function handleNFCRead() {
-    if (isReading) {
-      await cancelNFCScan()
-      return
-    }
-
-    try {
-      const nfcData = await readNFCTag()
-
-      if (!nfcData) {
-        toast.error(t('watchonly.read.nfcErrorNoData'))
-        return
-      }
-
-      if (!nfcData.text) {
-        toast.error(t('watchonly.read.nfcErrorNoData'))
-        return
-      }
-
-      const text = nfcData.text
-        .trim()
-        .replace(/[^\S\n]+/g, '') // Remove all whitespace except newlines
-        .replace(/[\u200B-\u200D\uFEFF]/g, '') // Remove zero-width spaces and other invisible characters
-        .replace(/[\u0000-\u0009\u000B-\u001F\u007F-\u009F]/g, '') // Remove control characters except \n
-        .normalize('NFKC') // Normalize unicode characters
-        .replace(/^en/, '')
-
-      if (selectedOption === 'importDescriptor') {
-        let externalDescriptor = text
-        let internalDescriptor = ''
-        if (text.includes('\n')) {
-          const lines = text.split('\n')
-          externalDescriptor = lines[0]
-          internalDescriptor = lines[1]
-        }
-
-        // Check if the descriptor is combined (contains <0;1> or <0,1>)
-        if (isCombinedDescriptor(text)) {
-          // Validate the combined descriptor and get separated descriptors
-          const combinedValidation =
-            await DescriptorUtils.processCombinedDescriptor(
-              text,
-              scriptVersion as ScriptVersionType
-            )
-
-          if (combinedValidation.success) {
-            // Set both descriptors and mark them as valid
-            setLocalExternalDescriptor(combinedValidation.external)
-            setLocalInternalDescriptor(combinedValidation.internal)
-            setValidExternalDescriptor(true)
-            setValidInternalDescriptor(true)
-
-            // IMPORTANT: Store the FULL combined descriptor in the store for validation during account creation
-            // The separated descriptors are only for display purposes
-            setExternalDescriptor(text) // Store the original combined descriptor
-            setInternalDescriptor('') // No internal descriptor for combined descriptors
-
-            // Extract and set fingerprint from external descriptor if available
-            if (!localFingerprint) {
-              const extractedFingerprint = DescriptorUtils.extractFingerprint(
-                combinedValidation.external
-              )
-              if (extractedFingerprint) {
-                setLocalFingerprint(extractedFingerprint)
-                setFingerprint(extractedFingerprint)
-              }
-            }
-
-            // IMPORTANT: For combined descriptors, we need to remove the checksum from the separated descriptors
-            // because the checksums are only valid for the full combined descriptor
-            const externalWithoutChecksum = combinedValidation.external.replace(
-              /#[a-z0-9]+$/,
-              ''
-            )
-            const internalWithoutChecksum = combinedValidation.internal.replace(
-              /#[a-z0-9]+$/,
-              ''
-            )
-
-            // Use format-only validation for the separated descriptors (without checksums)
-            await updateExternalDescriptor(externalWithoutChecksum, true)
-            await updateInternalDescriptor(internalWithoutChecksum, true)
-          } else {
-            // Set the separated descriptors but mark them as invalid
-            setLocalExternalDescriptor(combinedValidation.external)
-            setLocalInternalDescriptor(combinedValidation.internal)
-            setValidExternalDescriptor(false)
-            setValidInternalDescriptor(false)
-          }
-        } else {
-          // Handle non-combined descriptors with existing logic
-          if (externalDescriptor) updateExternalDescriptor(externalDescriptor)
-          if (internalDescriptor) updateInternalDescriptor(internalDescriptor)
-
-          // Extract and set fingerprint from external descriptor if available
-          if (externalDescriptor && !localFingerprint) {
-            const extractedFingerprint =
-              DescriptorUtils.extractFingerprint(externalDescriptor)
-            if (extractedFingerprint) {
-              setLocalFingerprint(extractedFingerprint)
-              setFingerprint(extractedFingerprint)
-            }
-          }
-        }
-      }
-
-      if (selectedOption === 'importExtendedPub') {
-        updateXpub(text)
-      }
-
->>>>>>> c43d764a
       if (selectedOption === 'importAddress') {
         updateAddress(text)
       }
@@ -1422,13 +837,6 @@
     }
   }
 
-<<<<<<< HEAD
-  // ===========================================================================
-  // CONFIRMATION HANDLERS
-  // ===========================================================================
-
-=======
->>>>>>> c43d764a
   const confirmAccountCreation = useCallback(async () => {
     setLoadingWallet(true)
     try {
@@ -1557,13 +965,6 @@
     clearAccount,
     setLoadingWallet
   ])
-<<<<<<< HEAD
-
-  // ===========================================================================
-  // RENDER
-  // ===========================================================================
-=======
->>>>>>> c43d764a
 
   return (
     <SSMainLayout>
@@ -1619,7 +1020,6 @@
         {!modalOptionsVisible && (
           <SSVStack justifyBetween gap="lg" style={{ paddingBottom: 20 }}>
             <SSVStack gap="lg">
-<<<<<<< HEAD
               <SSVStack gap="lg">
                 <SSVStack gap="sm">
                   <SSVStack gap="xxs">
@@ -1632,50 +1032,6 @@
                         style={validXpub ? styles.valid : styles.invalid}
                         onChangeText={updateXpub}
                         multiline
-=======
-              <SSVStack gap="sm">
-                <SSVStack gap="xxs">
-                  <SSText center>
-                    {t(`watchonly.${selectedOption}.label`)}
-                  </SSText>
-                  {selectedOption === 'importExtendedPub' && (
-                    <SSTextInput
-                      value={xpub}
-                      style={validXpub ? styles.valid : styles.invalid}
-                      onChangeText={updateXpub}
-                      multiline
-                    />
-                  )}
-                  {selectedOption === 'importDescriptor' && (
-                    <SSTextInput
-                      value={externalDescriptor}
-                      style={
-                        validExternalDescriptor ? styles.valid : styles.invalid
-                      }
-                      onChangeText={updateExternalDescriptor}
-                      multiline
-                    />
-                  )}
-                  {selectedOption === 'importAddress' && (
-                    <SSTextInput
-                      value={address}
-                      style={validAddress ? styles.valid : styles.invalid}
-                      onChangeText={updateAddress}
-                      multiline
-                    />
-                  )}
-                </SSVStack>
-                {selectedOption === 'importExtendedPub' && (
-                  <>
-                    <SSVStack gap="xxs">
-                      <SSFormLayout.Label
-                        label={t('account.script').toUpperCase()}
-                      />
-                      <SSButton
-                        label={getScriptVersionDisplayName(scriptVersion)}
-                        withSelect
-                        onPress={() => setScriptVersionModalVisible(true)}
->>>>>>> c43d764a
                       />
                     )}
                     {selectedOption === 'importDescriptor' && (
