--- conflicted
+++ resolved
@@ -5,18 +5,7 @@
 import { toast } from 'sonner-native'
 import { useShallow } from 'zustand/react/shallow'
 
-<<<<<<< HEAD
 import { getExtendedPublicKeyFromMnemonic } from '@/api/bdk'
-=======
-import {
-  getDescriptorsFromKeyData,
-  getExtendedPublicKeyFromMnemonic,
-  getFingerprint,
-  validateMnemonic
-} from '@/api/bdk'
-import SSButton from '@/components/SSButton'
-import SSChecksumStatus from '@/components/SSChecksumStatus'
->>>>>>> c43d764a
 import SSEllipsisAnimation from '@/components/SSEllipsisAnimation'
 import SSGradientModal from '@/components/SSGradientModal'
 import SSSeedWordsInput from '@/components/SSSeedWordsInput'
@@ -34,30 +23,12 @@
 import { Colors } from '@/styles'
 import { type Account } from '@/types/models/Account'
 import { type ImportMnemonicSearchParams } from '@/types/navigation/searchParams'
-<<<<<<< HEAD
-=======
 import { getWordList } from '@/utils/bip39'
 import { getScriptVersionDisplayName } from '@/utils/scripts'
 import { seedWordsPrefixOfAnother } from '@/utils/seed'
->>>>>>> c43d764a
-
-// Function to get user-friendly display names for script versions
-function getScriptVersionDisplayName(scriptVersion: string): string {
-  switch (scriptVersion) {
-    case 'P2PKH':
-      return 'Legacy (P2PKH)'
-    case 'P2SH-P2WPKH':
-      return 'Nested Segwit (P2SH-P2WPKH)'
-    case 'P2WPKH':
-      return 'Native Segwit (P2WPKH)'
-    case 'P2TR':
-      return 'Taproot (P2TR)'
-
-    default:
-      return scriptVersion
-  }
-}
-
+
+const MIN_LETTERS_TO_SHOW_WORD_SELECTOR = 2
+const wordList = getWordList()
 export default function ImportMnemonic() {
   const { keyIndex } = useLocalSearchParams<ImportMnemonicSearchParams>()
   const router = useRouter()
@@ -181,7 +152,6 @@
   async function handleOnPressImportSeedMultisig() {
     setLoadingAccount(true)
 
-<<<<<<< HEAD
     try {
       // Use the current mnemonic and fingerprint from the component
       setMnemonic(currentMnemonic)
@@ -194,117 +164,29 @@
           currentMnemonic,
           passphrase || '',
           network as Network,
-          scriptVersion
-        )
-
-        // Set the extended public key
-        setExtendedPublicKey(extendedPublicKey)
-=======
-    const mnemonic = mnemonicWordsInfo.map((word) => word.value).join(' ')
-    setMnemonic(mnemonic)
-
-    const currentKey = setKey(Number(keyIndex))
-
-    if (policyType === 'singlesig') {
-      const account = getAccountData()
-      const data = await accountBuilderFinish(account)
-      if (!data || !data.wallet) return
-
-      setAccountAddedModalVisible(true)
-
-      try {
-        if (connectionMode === 'auto') {
-          const updatedAccount = await syncAccountWithWallet(
-            data.accountWithEncryptedSecret,
-            data.wallet
-          )
-          updateAccount(updatedAccount)
-          setSyncedAccount(updatedAccount)
-        }
-      } catch (error) {
-        setWalletSyncFailed(true)
-        toast.error((error as Error).message)
-      } finally {
-        setAccountImported(true)
-        setLoadingAccount(false)
-      }
-    } else if (policyType === 'multisig') {
-      try {
-        // Get the mnemonic from the current key
-        // const mnemonic = mnemonicWordsInfo.map((word) => word.value).join(' ')
-
-        if (!mnemonic || mnemonic.trim() === '') {
-          throw new Error('Mnemonic is required for multisig accounts')
-        }
-
-        const extendedPublicKey = await getExtendedPublicKeyFromMnemonic(
-          mnemonic,
-          passphrase,
-          network as Network,
           scriptVersion,
           undefined,
           true // isMultisig
         )
 
-        if (!extendedPublicKey) {
-          throw new Error(
-            'Failed to generate extended public key from mnemonic'
-          )
-        }
-
-        // Generate descriptors from the key data
-        if (extendedPublicKey && currentKey.fingerprint) {
-          const descriptors = await getDescriptorsFromKeyData(
-            extendedPublicKey,
-            currentKey.fingerprint,
-            scriptVersion,
-            network as Network,
-            policyType === 'multisig' // Pass multisig flag
-          )
-
-          // Update the key with both descriptors and extended public key
-          updateKeySecret(Number(keyIndex), {
-            ...(currentKey.secret as object),
-            extendedPublicKey,
-            externalDescriptor: descriptors.externalDescriptor,
-            internalDescriptor: descriptors.internalDescriptor
-          })
-        } else {
-          // Fallback to just updating with extended public key
-          updateKeySecret(Number(keyIndex), {
-            ...(currentKey.secret as object),
-            extendedPublicKey
-          })
-        }
-      } catch (error) {
-        toast.error(
-          (error as Error).message || 'Failed to import multisig account'
-        )
-        setLoadingAccount(false)
-        return
->>>>>>> c43d764a
+        // Set the extended public key
+        setExtendedPublicKey(extendedPublicKey)
       }
 
       // Set the key with the current data
       const _currentKey = setKey(Number(keyIndex))
       setLoadingAccount(false)
-<<<<<<< HEAD
       toast.success('Key imported successfully')
       // Navigate back to multisig setup (just one screen back)
       router.back()
     } catch (error) {
       setLoadingAccount(false)
       toast.error(`Failed to set key: ${(error as Error).message}`)
-=======
-      clearKeyState()
-      router.dismiss(1)
->>>>>>> c43d764a
     }
   }
 
   async function handleOnCloseAccountAddedModal() {
     setAccountAddedModalVisible(false)
-<<<<<<< HEAD
 
     if (syncedAccount && !loadingAccount) {
       clearAccount()
@@ -312,20 +194,6 @@
       router.replace(
         '/(authenticated)/(tabs)/(signer,explorer,converter)/' as any
       )
-=======
-    clearKeyState()
-    clearAccount()
-
-    // Navigate to the newly created account page if available and synced
-    // Use replace to clear navigation stack, then navigate to account
-    router.replace('/')
-
-    if (syncedAccount?.id) {
-      // Navigate to account after clearing stack
-      setTimeout(() => {
-        router.navigate(`/account/${syncedAccount.id}`)
-      }, 10)
->>>>>>> c43d764a
     }
   }
 
