--- conflicted
+++ resolved
@@ -44,12 +44,8 @@
 import { usePriceStore } from '@/store/price'
 import { useSettingsStore } from '@/store/settings'
 import { useTransactionBuilderStore } from '@/store/transactionBuilder'
-<<<<<<< HEAD
 import { useWalletsStore } from '@/store/wallets'
 import { Colors, Layout, Typography } from '@/styles'
-=======
-import { Colors, Layout } from '@/styles'
->>>>>>> da81e3b4
 import { type MempoolStatistics } from '@/types/models/Blockchain'
 import { type Output } from '@/types/models/Output'
 import { type Utxo } from '@/types/models/Utxo'
