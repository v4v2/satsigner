--- conflicted
+++ resolved
@@ -56,22 +56,25 @@
   const router = useRouter()
   const { id } = useLocalSearchParams<AccountSearchParams>()
 
-<<<<<<< HEAD
-  const [inputs, outputs, feeRate, rbf, setTxBuilderResult, txBuilderResult] =
-=======
-  const [inputs, outputs, fee, feeRate, rbf, setTxBuilderResult] =
->>>>>>> 27dd7589
-    useTransactionBuilderStore(
-      useShallow((state) => [
-        state.inputs,
-        state.outputs,
-        state.fee,
-        state.feeRate,
-        state.rbf,
-        state.setTxBuilderResult,
-        state.txBuilderResult
-      ])
-    )
+  const [
+    inputs,
+    outputs,
+    fee,
+    feeRate,
+    rbf,
+    setTxBuilderResult,
+    txBuilderResult
+  ] = useTransactionBuilderStore(
+    useShallow((state) => [
+      state.inputs,
+      state.outputs,
+      state.fee,
+      state.feeRate,
+      state.rbf,
+      state.setTxBuilderResult,
+      state.txBuilderResult
+    ])
+  )
   const account = useAccountsStore((state) =>
     state.accounts.find((account) => account.id === id)
   )
