// React and React Native imports
// External dependencies
import { type Network } from 'bdk-rn/lib/lib/enums'
import * as bitcoinjs from 'bitcoinjs-lib'
import { CameraView, useCameraPermissions } from 'expo-camera/next'
import * as Clipboard from 'expo-clipboard'
import { Redirect, Stack, useLocalSearchParams, useRouter } from 'expo-router'
import { useCallback, useEffect, useMemo, useState } from 'react'
import { ScrollView, StyleSheet, View } from 'react-native'
import { toast } from 'sonner-native'
import { useShallow } from 'zustand/react/shallow'

// Internal imports
import { buildTransaction } from '@/api/bdk'
import SSButton from '@/components/SSButton'
import SSGradientModal from '@/components/SSGradientModal'
import SSModal from '@/components/SSModal'
import SSQRCode from '@/components/SSQRCode'
import SSText from '@/components/SSText'
import SSTextInput from '@/components/SSTextInput'
import SSTransactionChart from '@/components/SSTransactionChart'
import SSTransactionDecoded from '@/components/SSTransactionDecoded'
<<<<<<< HEAD
import SSHStack from '@/layouts/SSHStack'
=======
import useGetAccountWallet from '@/hooks/useGetAccountWallet'
>>>>>>> da81e3b4
import SSMainLayout from '@/layouts/SSMainLayout'
import SSVStack from '@/layouts/SSVStack'
import { t, tn as _tn } from '@/locales'
import { useAccountsStore } from '@/store/accounts'
import { useBlockchainStore } from '@/store/blockchain'
import { useTransactionBuilderStore } from '@/store/transactionBuilder'
<<<<<<< HEAD
import { useWalletsStore } from '@/store/wallets'
import { Colors, Typography } from '@/styles'
=======
>>>>>>> da81e3b4
import { type Output } from '@/types/models/Output'
import { type Transaction } from '@/types/models/Transaction'
import { type Utxo } from '@/types/models/Utxo'
import { type AccountSearchParams } from '@/types/navigation/searchParams'
import { createBBQRChunks } from '@/utils/bbqr'
import { bitcoinjsNetwork } from '@/utils/bitcoin'
import { parseHexToBytes } from '@/utils/parse'
import { estimateTransactionSize } from '@/utils/transaction'
import { useNFCReader } from '@/hooks/useNFCReader'
import { useNFCEmitter } from '@/hooks/useNFCEmitter'

const tn = _tn('transaction.build.preview')

interface NFCTagWithNDEF {
  ndefMessage?: Array<{
    tnf: number
    type: Uint8Array
    payload: Uint8Array
  }>
}

function PreviewMessage() {
  const router = useRouter()
  const { id } = useLocalSearchParams<AccountSearchParams>()

  const [
    inputs,
    outputs,
    fee,
    feeRate,
    rbf,
    setTxBuilderResult,
    txBuilderResult,
    setSignedTx
  ] = useTransactionBuilderStore(
    useShallow((state) => [
      state.inputs,
      state.outputs,
      state.fee,
      state.feeRate,
      state.rbf,
      state.setTxBuilderResult,
      state.txBuilderResult,
      state.setSignedTx
    ])
  )
  const account = useAccountsStore((state) =>
    state.accounts.find((account) => account.id === id)
  )
  const wallet = useGetAccountWallet(id!)
  const network = useBlockchainStore((state) => state.selectedNetwork)
  const [messageId, setMessageId] = useState('')

  const [noKeyModalVisible, setNoKeyModalVisible] = useState(false)
  const [currentChunk, setCurrentChunk] = useState(0)
  const [showRawPsbt, setShowRawPsbt] = useState(false)
  const [cameraModalVisible, setCameraModalVisible] = useState(false)
  const [signedPsbt, setSignedPsbt] = useState('')
  const [permission, requestPermission] = useCameraPermissions()

  const { isAvailable, isReading, readNFCTag, cancelNFCScan } = useNFCReader()
  const {
    isEmitting,
    emitNFCTag,
    cancelNFCScan: cancelNFCEmitterScan
  } = useNFCEmitter()
  const [nfcModalVisible, setNfcModalVisible] = useState(false)
  const [nfcScanModalVisible, setNfcScanModalVisible] = useState(false)
  const [nfcError, setNfcError] = useState<string | null>(null)

  const transactionHex = useMemo(() => {
    if (!account) return ''

    const transaction = new bitcoinjs.Transaction()
    const network = bitcoinjsNetwork(account.network)

    for (const input of inputs.values()) {
      const hashBuffer = Buffer.from(parseHexToBytes(input.txid))
      transaction.addInput(hashBuffer, input.vout)
    }

    for (const output of outputs) {
      const outputScript = bitcoinjs.address.toOutputScript(output.to, network)
      transaction.addOutput(outputScript, output.amount)
    }

    return transaction.toHex()
  }, [account, inputs, outputs])

  const transaction = useMemo(() => {
    const { size, vsize } = estimateTransactionSize(inputs.size, outputs.length)

    const vin = [...inputs.values()].map((input: Utxo) => ({
      previousOutput: {
        txid: input.txid,
        vout: input.vout
      },
      value: input.value,
      label: input.label || ''
    }))

    const vout = outputs.map((output: Output) => ({
      address: output.to,
      value: output.amount,
      label: output.label || ''
    }))

    const totalVin = vin.reduce((previousValue, input) => {
      return previousValue + input.value
    }, 0)
    const totalVout = vout.reduce((previousValue, output) => {
      return previousValue + output.value
    }, 0)
    const minerFee = feeRate * vsize
    const changeValue = totalVin - totalVout - minerFee

    if (changeValue !== 0) {
      vout.push({
        address: t('transaction.build.change'),
        value: changeValue,
        label: ''
      })
    }

    return {
      id: messageId,
      size,
      vsize,
      vin,
      vout
    } as never as Transaction
  }, [inputs, outputs, messageId, feeRate])

  useEffect(() => {
    async function getTransactionMessage() {
      if (!wallet) {
        toast.error(t('error.notFound.wallet'))
        return
      }

      try {
        const transactionMessage = await buildTransaction(
          wallet,
          {
            inputs: Array.from(inputs.values()),
            outputs: Array.from(outputs.values()),
            fee,
            options: {
              rbf
            }
          },
          network as Network
        )

        // transactionMessage.txDetails.transaction.output()
        // transactionMessage.txDetails.transaction.input()

        setMessageId(transactionMessage.txDetails.txid)
        setTxBuilderResult(transactionMessage)
      } catch (err) {
        toast.error(String(err))
      }
    }

    getTransactionMessage()
  }, []) // eslint-disable-line react-hooks/exhaustive-deps

  const [qrChunks, setQrChunks] = useState<string[]>([])
  const [qrError, setQrError] = useState<string | null>(null)
  const [serializedPsbt, setSerializedPsbt] = useState<string>('')

  const getPsbtString = useCallback(async () => {
    if (!txBuilderResult?.psbt) {
      return null
    }

    try {
      const serializedPsbt = await txBuilderResult.psbt.serialize()
      // Get raw bytes from serialized PSBT
      const bytes = Uint8Array.from(serializedPsbt)

      // Create BBQR chunks with max chunk size of 400
      const bbqrChunks = createBBQRChunks(bytes, 400)

      setQrChunks(bbqrChunks)
      setSerializedPsbt(serializedPsbt)

      return serializedPsbt
    } catch (_e) {
      toast.error(t('error.psbt.serialization'))
      return null
    }
  }, [txBuilderResult])

  useEffect(() => {
    const updateQrChunks = async () => {
      try {
        const psbtString = await getPsbtString()
        if (!psbtString) {
          setQrError(t('error.psbt.notAvailable'))
          setQrChunks([]) // Set empty array instead of undefined
          return
        }

        try {
          // Create BBQR chunks
          const bbqrChunks = createBBQRChunks(Uint8Array.from(psbtString))
          setQrChunks(bbqrChunks)
          setQrError(null)
        } catch (_e) {
          setQrError(t('error.qr.generation'))
          setQrChunks([]) // Set empty array instead of undefined
        }
      } catch (_e) {
        setQrError(t('error.psbt.notAvailable'))
        setQrChunks([]) // Set empty array instead of undefined
      }
    }

    updateQrChunks()
  }, [getPsbtString])

  // Auto-advance chunks for animated QR
  useEffect(() => {
    if (!qrChunks || qrChunks.length <= 1) return

    const interval = setInterval(() => {
      setCurrentChunk((prev) => (prev + 1) % qrChunks.length)
    }, 1000) // Change chunk every second

    return () => clearInterval(interval)
  }, [qrChunks])

  const handleQRCodeScanned = (data: string | undefined) => {
    if (!data) {
      toast.error('Failed to scan QR code')
      return
    }
    setCameraModalVisible(false)
    // Set the scanned QR code data in the input field
    setSignedPsbt(data)
    toast.success('QR code scanned successfully')
  }

  async function handleNFCExport() {
    if (isEmitting) {
      await cancelNFCEmitterScan()
      setNfcModalVisible(false)
      setNfcError(null)
      return
    }

    if (!serializedPsbt) {
      toast.error(t('error.psbt.notAvailable'))
      return
    }

    setNfcModalVisible(true)
    setNfcError(null)
    try {
      await emitNFCTag(serializedPsbt)
      toast.success(t('transaction.preview.nfcExported'))
    } catch (error) {
      const errorMessage = (error as Error).message
      if (errorMessage) {
        setNfcError(errorMessage)
        toast.error(errorMessage)
      }
    } finally {
      if (!nfcError) {
        setNfcModalVisible(false)
      }
    }
  }

  async function handleNFCScan() {
    if (isReading) {
      await cancelNFCScan()
      setNfcScanModalVisible(false)
      return
    }

    setNfcScanModalVisible(true)
    try {
      const result = await readNFCTag()

      if (!result) {
        toast.error(t('watchonly.read.nfcErrorNoData'))
        return
      }

      if (result.txData) {
        const txHex = Array.from(result.txData)
          .map((b) => b.toString(16).padStart(2, '0'))
          .join('')
        setSignedPsbt(txHex)
        toast.success(t('watchonly.read.success'))
      } else if (result.txId) {
        setSignedPsbt(result.txId)
        toast.success(t('watchonly.read.success'))
      } else {
        toast.error(t('watchonly.read.nfcErrorNoData'))
      }
    } catch (error) {
      const errorMessage = (error as Error).message
      if (errorMessage) {
        toast.error(errorMessage)
      }
    } finally {
      setNfcScanModalVisible(false)
    }
  }

  useEffect(() => {
    if (signedPsbt) {
      console.log('Decoded signed transaction:', signedPsbt)
      setSignedTx(signedPsbt)
    }
  }, [signedPsbt, setSignedTx])

  useEffect(() => {
    if (txBuilderResult) {
      console.log('Transaction Builder:', {
        txid: txBuilderResult.txDetails.txid,
        psbt: txBuilderResult.psbt,
        txDetails: txBuilderResult.txDetails
      })
    }
  }, [txBuilderResult])

  if (!id || !account) return <Redirect href="/" />

  return (
    <>
      <Stack.Screen
        options={{
          headerTitle: () => <SSText uppercase>{account.name}</SSText>
        }}
      />
      <SSMainLayout style={styles.mainLayout}>
        <SSVStack justifyBetween>
          <ScrollView>
            <SSVStack>
              <SSVStack gap="xxs">
                <SSText color="muted" size="sm" uppercase>
                  {t('transaction.id')}
                </SSText>
                <SSText size="lg">
                  {messageId || `${t('common.loading')}...`}
                </SSText>
              </SSVStack>
              <SSVStack gap="xxs">
                <SSText color="muted" size="sm" uppercase>
                  {tn('contents')}
                </SSText>
                <SSTransactionChart transaction={transaction} />
              </SSVStack>
              <SSVStack gap="xxs">
                <SSText
                  uppercase
                  size="sm"
                  color="muted"
                  style={{ marginBottom: -22 }}
                >
                  {tn('decoded')}
                </SSText>
                {transactionHex !== '' && (
                  <SSTransactionDecoded txHex={transactionHex} />
                )}
              </SSVStack>
              {account.policyType !== 'watchonly' ? (
                <SSButton
                  variant="secondary"
                  disabled={!messageId}
                  label={t('sign.transaction')}
                  onPress={() =>
                    router.navigate(`/account/${id}/signAndSend/signMessage`)
                  }
                />
              ) : (
                (account.keys[0].creationType === 'importDescriptor' ||
                  account.keys[0].creationType === 'importExtendedPub') && (
                  <>
                    <SSText
                      center
                      color="muted"
                      size="sm"
                      uppercase
                      style={{ marginTop: 16 }}
                    >
                      {t('transaction.preview.exportUnsigned')}
                    </SSText>
                    <SSHStack gap="xxs" justifyBetween>
                      <SSButton
                        variant="outline"
                        disabled={!messageId}
                        label={t('common.copy')}
                        style={{ width: '48%' }}
                        onPress={() => {
                          if (transactionHex) {
                            Clipboard.setStringAsync(transactionHex)
                            toast(t('common.copied'))
                          }
                        }}
                      />
                      <SSButton
                        variant="outline"
                        disabled={!messageId}
                        label="Show QR"
                        style={{ width: '48%' }}
                        onPress={() => {
                          setNoKeyModalVisible(true)
                        }}
                      />
                    </SSHStack>
                    <SSHStack gap="xxs" justifyBetween>
                      <SSButton
                        label="USB"
                        style={{ width: '48%' }}
                        variant="outline"
                        disabled
                      />

                      <SSButton
                        label={
                          isEmitting ? t('watchonly.read.scanning') : 'Emit NFC'
                        }
                        style={{ width: '48%' }}
                        variant="outline"
                        disabled={!isAvailable || !serializedPsbt}
                        onPress={handleNFCExport}
                      />
                    </SSHStack>
                    <SSText
                      center
                      color="muted"
                      size="sm"
                      uppercase
                      style={{ marginTop: 16 }}
                    >
                      {t('transaction.preview.importSigned')}
                    </SSText>
                    <SSTextInput
                      placeholder={t('transaction.preview.signedPsbt')}
                      editable={false}
                      style={{
                        fontFamily: Typography.sfProMono,
                        fontSize: 12,
                        height: 200,
                        textAlignVertical: 'top',
                        paddingTop: 12,
                        paddingBottom: 12
                      }}
                      value={signedPsbt}
                      multiline
                      numberOfLines={18}
                    />
                    <SSHStack gap="xxs" justifyBetween>
                      <SSButton
                        label="Paste"
                        style={{ width: '48%' }}
                        variant="outline"
                      />
                      <SSButton
                        label="Scan QR"
                        style={{ width: '48%' }}
                        variant="outline"
                        onPress={() => setCameraModalVisible(true)}
                      />
                    </SSHStack>
                    <SSHStack gap="xxs" justifyBetween>
                      <SSButton
                        label="USB"
                        style={{ width: '48%' }}
                        variant="outline"
                        disabled
                      />
                      <SSButton
                        label={
                          isReading
                            ? t('watchonly.read.scanning')
                            : t('watchonly.read.nfc')
                        }
                        style={{ width: '48%' }}
                        variant="outline"
                        disabled={!isAvailable}
                        onPress={handleNFCScan}
                      />
                    </SSHStack>
                    <SSButton
                      label="Check Signature"
                      style={{ marginTop: 26 }}
                      variant="secondary"
                      disabled={!signedPsbt}
                      onPress={() =>
                        router.navigate(
                          `/account/${id}/signAndSend/signMessage`
                        )
                      }
                    />
                  </>
                )
              )}
            </SSVStack>
          </ScrollView>
        </SSVStack>
        <SSGradientModal
          visible={noKeyModalVisible}
          closeText={t('common.cancel')}
          onClose={() => setNoKeyModalVisible(false)}
        >
          <SSVStack style={{ marginTop: 12 }} itemsCenter>
            <SSText color="muted" size="lg" uppercase>
              {t('transaction.preview.PSBT')}
            </SSText>
            {qrError ? (
              <SSText color="muted" size="sm" style={{ marginTop: 16 }}>
                {qrError}
              </SSText>
            ) : qrChunks.length > 0 ? (
              <>
                <View
                  style={{
                    padding: 10,
                    backgroundColor: Colors.white,
                    width: '100%',
                    alignItems: 'center'
                  }}
                >
                  {showRawPsbt ? (
                    <SSQRCode
                      value={serializedPsbt}
                      color={Colors.black}
                      backgroundColor={Colors.white}
                      size={300}
                    />
                  ) : (
                    <SSQRCode
                      value={qrChunks?.[currentChunk] || ''}
                      color={Colors.black}
                      backgroundColor={Colors.white}
                      size={300}
                    />
                  )}
                </View>

                <SSText
                  center
                  color="muted"
                  size="sm"
                  style={{ marginTop: 8, maxWidth: 300, height: 60 }}
                >
                  {showRawPsbt
                    ? serializedPsbt.length > 150
                      ? `${serializedPsbt.slice(0, 150)}...`
                      : serializedPsbt
                    : qrChunks?.[currentChunk]?.length > 150
                      ? `${qrChunks[currentChunk].slice(0, 150)}...`
                      : qrChunks?.[currentChunk] || ''}
                </SSText>
                <SSText center color="muted" size="sm" style={{ marginTop: 8 }}>
                  {!showRawPsbt && qrChunks.length > 1
                    ? t('transaction.preview.scanAllChunks', {
                        current: currentChunk + 1,
                        total: qrChunks.length
                      })
                    : !showRawPsbt && qrChunks.length === 1
                      ? t('transaction.preview.singleChunk')
                      : t('transaction.preview.rawPSBT')}
                </SSText>

                <SSButton
                  variant="outline"
                  label={
                    showRawPsbt
                      ? t('transaction.preview.showBBQR')
                      : t('transaction.preview.showRaw')
                  }
                  onPress={() => setShowRawPsbt(!showRawPsbt)}
                  style={{ marginBottom: 1, width: '100%' }}
                />
              </>
            ) : (
              <SSText color="muted" size="sm" style={{ marginTop: 16 }}>
                {t('common.loading')}
              </SSText>
            )}
          </SSVStack>
        </SSGradientModal>
        <SSModal
          visible={cameraModalVisible}
          fullOpacity
          onClose={() => setCameraModalVisible(false)}
        >
          <SSText color="muted" uppercase>
            {t('camera.scanQRCode')}
          </SSText>
          <CameraView
            onBarcodeScanned={(res) => handleQRCodeScanned(res.raw)}
            barcodeScannerSettings={{ barcodeTypes: ['qr'] }}
            style={{ width: 340, height: 340 }}
          />
          {!permission?.granted && (
            <SSButton
              label={t('camera.enableCameraAccess')}
              onPress={requestPermission}
            />
          )}
        </SSModal>
        <SSModal
          visible={nfcModalVisible}
          fullOpacity
          onClose={() => {
            setNfcModalVisible(false)
            setNfcError(null)
            if (isEmitting) cancelNFCEmitterScan()
          }}
        >
          <SSVStack itemsCenter gap="lg">
            <SSText color="muted" uppercase>
              {nfcError
                ? t('common.error')
                : t('transaction.preview.exportingNFC')}
            </SSText>
            {nfcError ? (
              <SSVStack itemsCenter gap="md">
                <SSText color="white" center>
                  {nfcError}
                </SSText>
                <SSText color="muted" center size="sm">
                  {t('transaction.preview.nfcExportTip')}
                </SSText>
              </SSVStack>
            ) : (
              <View
                style={{
                  width: 200,
                  height: 200,
                  backgroundColor: Colors.gray[800],
                  borderRadius: 100,
                  justifyContent: 'center',
                  alignItems: 'center'
                }}
              >
                <SSText size="lg" color="muted">
                  {isEmitting ? '...' : 'NFC'}
                </SSText>
              </View>
            )}
            <SSButton
              label={nfcError ? t('common.close') : t('common.cancel')}
              variant="ghost"
              onPress={() => {
                setNfcModalVisible(false)
                setNfcError(null)
                if (isEmitting) cancelNFCEmitterScan()
              }}
            />
          </SSVStack>
        </SSModal>
        <SSModal
          visible={nfcScanModalVisible}
          fullOpacity
          onClose={() => {
            setNfcScanModalVisible(false)
            if (isReading) cancelNFCScan()
          }}
        >
          <SSVStack itemsCenter gap="lg">
            <SSText color="muted" uppercase>
              {t('watchonly.read.scanning')}
            </SSText>
            <View
              style={{
                width: 200,
                height: 200,
                backgroundColor: Colors.gray[800],
                borderRadius: 100,
                justifyContent: 'center',
                alignItems: 'center'
              }}
            >
              <SSText size="lg" color="muted">
                {isReading ? '...' : 'NFC'}
              </SSText>
            </View>
            <SSButton
              label={t('common.cancel')}
              variant="ghost"
              onPress={() => {
                setNfcScanModalVisible(false)
                if (isReading) cancelNFCScan()
              }}
            />
          </SSVStack>
        </SSModal>
      </SSMainLayout>
    </>
  )
}

const styles = StyleSheet.create({
  mainLayout: {
    paddingTop: 0,
    paddingBottom: 20
  },
  modalStack: {
    marginVertical: 32,
    width: '100%',
    paddingHorizontal: 32
  }
})

export default PreviewMessage<|MERGE_RESOLUTION|>--- conflicted
+++ resolved
@@ -20,22 +20,16 @@
 import SSTextInput from '@/components/SSTextInput'
 import SSTransactionChart from '@/components/SSTransactionChart'
 import SSTransactionDecoded from '@/components/SSTransactionDecoded'
-<<<<<<< HEAD
+import useGetAccountWallet from '@/hooks/useGetAccountWallet'
 import SSHStack from '@/layouts/SSHStack'
-=======
-import useGetAccountWallet from '@/hooks/useGetAccountWallet'
->>>>>>> da81e3b4
 import SSMainLayout from '@/layouts/SSMainLayout'
 import SSVStack from '@/layouts/SSVStack'
 import { t, tn as _tn } from '@/locales'
 import { useAccountsStore } from '@/store/accounts'
 import { useBlockchainStore } from '@/store/blockchain'
 import { useTransactionBuilderStore } from '@/store/transactionBuilder'
-<<<<<<< HEAD
 import { useWalletsStore } from '@/store/wallets'
 import { Colors, Typography } from '@/styles'
-=======
->>>>>>> da81e3b4
 import { type Output } from '@/types/models/Output'
 import { type Transaction } from '@/types/models/Transaction'
 import { type Utxo } from '@/types/models/Utxo'
