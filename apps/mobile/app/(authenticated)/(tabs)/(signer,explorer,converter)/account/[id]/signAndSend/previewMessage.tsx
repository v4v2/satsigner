--- conflicted
+++ resolved
@@ -116,7 +116,6 @@
 
 function PreviewMessage() {
   const router = useRouter()
-<<<<<<< HEAD
   const {
     id,
     psbt,
@@ -128,9 +127,6 @@
       signedPsbt?: string
     } & SignedPsbtsParams
   >()
-=======
-  const { id } = useLocalSearchParams<AccountSearchParams>()
->>>>>>> 257f06db
 
   const [
     inputs,
@@ -140,14 +136,11 @@
     setTxBuilderResult,
     txBuilderResult,
     setSignedTx,
-<<<<<<< HEAD
     addInput,
     addOutput,
     setFee,
-    setRbf
-=======
+    setRbf,
     signedPsbtsFromStore
->>>>>>> 257f06db
   ] = useTransactionBuilderStore(
     useShallow((state) => [
       state.inputs,
@@ -157,14 +150,11 @@
       state.setTxBuilderResult,
       state.txBuilderResult,
       state.setSignedTx,
-<<<<<<< HEAD
       state.addInput,
       state.addOutput,
       state.setFee,
-      state.setRbf
-=======
+      state.setRbf,
       state.signedPsbts
->>>>>>> 257f06db
     ])
   )
 
