import { Redirect, router, Stack, useLocalSearchParams } from 'expo-router'
import { ScrollView } from 'react-native'

import SSAddressDisplay from '@/components/SSAddressDisplay'
import SSLabelInput from '@/components/SSLabelInput'
import SSText from '@/components/SSText'
import useNostrSync from '@/hooks/useNostrSync'
import SSVStack from '@/layouts/SSVStack'
import { t } from '@/locales'
import { useAccountsStore } from '@/store/accounts'
import { type Account } from '@/types/models/Account'
import { type Address } from '@/types/models/Address'
import { type AddrSearchParams } from '@/types/navigation/searchParams'
<<<<<<< HEAD
import { type LabelType } from '@/utils/bip329'
=======
import { type Label } from '@/utils/bip329'
>>>>>>> c451376a

function SSAddressLabel() {
  const { id: accountId, addr } = useLocalSearchParams<AddrSearchParams>()

  const { sendLabelsToNostr } = useNostrSync()

  const [address, setAddrLabel] = useAccountsStore((state) => [
    state.accounts
      .find((account: Account) => account.id === accountId)
      ?.addresses.find((address: Address) => address.address === addr),
    state.setAddrLabel
  ])

  function updateLabel(label: string) {
    const updatedAccount = setAddrLabel(accountId!, addr!, label)

<<<<<<< HEAD
    const singleLabelData = {
      label,
      ref: addr!,
      type: 'addr' as LabelType,
=======
    const singleLabelData: Label = {
      label,
      ref: addr!,
      type: 'addr',
>>>>>>> c451376a
      spendable: true
    }

    if (updatedAccount?.nostr?.autoSync) {
      sendLabelsToNostr(updatedAccount, singleLabelData)
    }
    router.back()
  }

  if (!address || !addr) return <Redirect href="/" />

  return (
    <ScrollView>
      <Stack.Screen
        options={{
          headerTitle: () => (
            <SSText uppercase>{t('address.label.title')}</SSText>
          )
        }}
      />
      <SSVStack gap="none" style={{ padding: 20 }}>
        <SSVStack gap="none">
          <SSVStack>
            <SSText uppercase weight="bold">
              {t('bitcoin.address')}
            </SSText>
            <SSAddressDisplay address={addr} />
          </SSVStack>
        </SSVStack>
        <SSLabelInput label={address.label} onUpdateLabel={updateLabel} />
      </SSVStack>
    </ScrollView>
  )
}

export default SSAddressLabel<|MERGE_RESOLUTION|>--- conflicted
+++ resolved
@@ -11,13 +11,9 @@
 import { type Account } from '@/types/models/Account'
 import { type Address } from '@/types/models/Address'
 import { type AddrSearchParams } from '@/types/navigation/searchParams'
-<<<<<<< HEAD
-import { type LabelType } from '@/utils/bip329'
-=======
 import { type Label } from '@/utils/bip329'
->>>>>>> c451376a
 
-function SSAddressLabel() {
+function AddressLabel() {
   const { id: accountId, addr } = useLocalSearchParams<AddrSearchParams>()
 
   const { sendLabelsToNostr } = useNostrSync()
@@ -32,17 +28,10 @@
   function updateLabel(label: string) {
     const updatedAccount = setAddrLabel(accountId!, addr!, label)
 
-<<<<<<< HEAD
-    const singleLabelData = {
-      label,
-      ref: addr!,
-      type: 'addr' as LabelType,
-=======
     const singleLabelData: Label = {
       label,
       ref: addr!,
       type: 'addr',
->>>>>>> c451376a
       spendable: true
     }
 
@@ -78,4 +67,4 @@
   )
 }
 
-export default SSAddressLabel+export default AddressLabel