--- conflicted
+++ resolved
@@ -962,13 +962,10 @@
     - React-debug
   - react-native-aes (3.2.1):
     - React-Core
-<<<<<<< HEAD
-=======
   - react-native-document-picker (9.3.1):
     - glog
     - RCT-Folly (= 2022.05.16.00)
     - React-Core
->>>>>>> fc1d2399
   - react-native-mmkv (2.12.2):
     - glog
     - MMKV (>= 1.3.3)
@@ -1245,10 +1242,7 @@
   - React-logger (from `../../../node_modules/react-native/ReactCommon/logger`)
   - React-Mapbuffer (from `../../../node_modules/react-native/ReactCommon`)
   - react-native-aes (from `../../../node_modules/react-native-aes-crypto`)
-<<<<<<< HEAD
-=======
   - react-native-document-picker (from `../../../node_modules/react-native-document-picker`)
->>>>>>> fc1d2399
   - react-native-mmkv (from `../../../node_modules/react-native-mmkv`)
   - react-native-pager-view (from `../../../node_modules/react-native-pager-view`)
   - react-native-safe-area-context (from `../../../node_modules/react-native-safe-area-context`)
@@ -1393,11 +1387,8 @@
     :path: "../../../node_modules/react-native/ReactCommon"
   react-native-aes:
     :path: "../../../node_modules/react-native-aes-crypto"
-<<<<<<< HEAD
-=======
   react-native-document-picker:
     :path: "../../../node_modules/react-native-document-picker"
->>>>>>> fc1d2399
   react-native-mmkv:
     :path: "../../../node_modules/react-native-mmkv"
   react-native-pager-view:
@@ -1518,10 +1509,7 @@
   React-logger: 3eb80a977f0d9669468ef641a5e1fabbc50a09ec
   React-Mapbuffer: 84ea43c6c6232049135b1550b8c60b2faac19fab
   react-native-aes: 2f9ce51c4bd1e9fb5c50f5c867df05bcac10884b
-<<<<<<< HEAD
-=======
   react-native-document-picker: 23b6a82e09199f4f109376e73d88892a8931eeea
->>>>>>> fc1d2399
   react-native-mmkv: 1fdc81aa70c1aba09370718e6a63a09cbbbac8d2
   react-native-pager-view: d5f3adb58a4e6e0d200055e9a4afdcda9b9022ce
   react-native-safe-area-context: 0ee144a6170530ccc37a0fd9388e28d06f516a89
