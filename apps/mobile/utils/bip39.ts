--- conflicted
+++ resolved
@@ -1,10 +1,17 @@
-<<<<<<< HEAD
+import type { KeychainKind, Network } from 'bdk-rn/lib/lib/enums'
+import * as bip39 from 'bip39'
+
+import type {
+  MnemonicEntropyBits,
+  MnemonicWordCount,
+  ScriptVersionType,
+  Secret
+} from '@/types/models/Account'
 import {
-  entropyToMnemonic,
-  getDefaultWordlist,
-  mnemonicToEntropy,
-  wordlists
-} from 'bip39'
+  getDescriptorFromSeed,
+  getExtendedPublicKeyFromSeed,
+  getFingerprintFromSeed
+} from '@/utils/bip32'
 
 const WORDLIST_LIST = [
   'chinese_simplified',
@@ -21,10 +28,10 @@
 
 type WordList = (typeof WORDLIST_LIST)[number]
 
-const DEFAULT_WORD_LIST = getDefaultWordlist() as WordList
+const DEFAULT_WORD_LIST = bip39.getDefaultWordlist() as WordList
 
 function getWordList(name: WordList = DEFAULT_WORD_LIST) {
-  return wordlists[name]
+  return bip39.wordlists[name]
 }
 
 function convertMnemonicUsingIndexes(
@@ -38,8 +45,8 @@
   if (target === source) return mnemonic
 
   const words = mnemonic.split(' ')
-  const sourceWordList = wordlists[source]
-  const targetWordList = wordlists[target]
+  const sourceWordList = bip39.wordlists[source]
+  const targetWordList = bip39.wordlists[target]
 
   // build a lookup table for faster index lookup
   const indexLookupTable: Record<string, number> = sourceWordList.reduce(
@@ -72,38 +79,14 @@
   source: WordList = 'english'
 ) {
   if (target === source) return mnemonic
-  const sourceWordList = wordlists[source]
-  const targetWordList = wordlists[target]
-  const entropy = mnemonicToEntropy(mnemonic, sourceWordList)
-  const targetMnemonic = entropyToMnemonic(entropy, targetWordList)
+  const sourceWordList = bip39.wordlists[source]
+  const targetWordList = bip39.wordlists[target]
+  const entropy = bip39.mnemonicToEntropy(mnemonic, sourceWordList)
+  const targetMnemonic = bip39.entropyToMnemonic(entropy, targetWordList)
   return targetMnemonic
 }
 
 const convertMnemonic = convertMnemonicUsingEntropy
-
-export {
-  convertMnemonic,
-  convertMnemonicUsingEntropy,
-  convertMnemonicUsingIndexes,
-  DEFAULT_WORD_LIST,
-  getWordList,
-  type WordList,
-  WORDLIST_LIST
-=======
-import type { KeychainKind, Network } from 'bdk-rn/lib/lib/enums'
-import * as bip39 from 'bip39'
-
-import type {
-  MnemonicEntropyBits,
-  MnemonicWordCount,
-  ScriptVersionType,
-  Secret
-} from '@/types/models/Account'
-import {
-  getDescriptorFromSeed,
-  getExtendedPublicKeyFromSeed,
-  getFingerprintFromSeed
-} from '@/utils/bip32'
 
 const wordCountToEntropyBits: Record<MnemonicWordCount, MnemonicEntropyBits> = {
   12: 128,
@@ -177,5 +160,14 @@
 ) {
   const seed = bip39.mnemonicToSeedSync(mnemonic, passphrase)
   return getExtendedPublicKeyFromSeed(seed, network, scriptVersion)
->>>>>>> 9f44243b
+}
+
+export {
+  convertMnemonic,
+  convertMnemonicUsingEntropy,
+  convertMnemonicUsingIndexes,
+  DEFAULT_WORD_LIST,
+  getWordList,
+  type WordList,
+  WORDLIST_LIST
 }