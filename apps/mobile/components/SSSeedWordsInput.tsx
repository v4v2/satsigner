import { type Network } from 'bdk-rn/lib/lib/enums'
import * as Clipboard from 'expo-clipboard'
import { useCallback, useEffect, useRef, useState } from 'react'
import { type StyleProp, type ViewStyle, TextInput } from 'react-native'
import { toast } from 'sonner-native'

import SSButton from '@/components/SSButton'
import SSChecksumStatus from '@/components/SSChecksumStatus'
import SSFingerprint from '@/components/SSFingerprint'
import SSKeyboardWordSelector from '@/components/SSKeyboardWordSelector'
import SSTextInput from '@/components/SSTextInput'
import SSWordInput from '@/components/SSWordInput'
import SSFormLayout from '@/layouts/SSFormLayout'
import SSHStack from '@/layouts/SSHStack'
import SSSeedLayout from '@/layouts/SSSeedLayout'
import SSVStack from '@/layouts/SSVStack'
import { t } from '@/locales'
import { type MnemonicWordCount } from '@/types/models/Account'
import {
  getFingerprintFromMnemonic,
  getWordList,
  validateMnemonic,
  type WordListName
} from '@/utils/bip39'

type SeedWordInfo = {
  value: string
  valid: boolean
  dirty: boolean
}

type SSSeedWordsInputProps = {
  wordCount: MnemonicWordCount
  wordListName: WordListName
  network: Network
  onMnemonicValid?: (mnemonic: string, fingerprint: string) => void
  onMnemonicInvalid?: () => void
  showPassphrase?: boolean
  showChecksum?: boolean
  showFingerprint?: boolean
  showPasteButton?: boolean
  showActionButton?: boolean
  actionButtonLabel?: string
  actionButtonVariant?:
    | 'secondary'
    | 'outline'
    | 'ghost'
    | 'default'
    | 'subtle'
    | 'gradient'
    | 'danger'
  onActionButtonPress?: () => void
  actionButtonDisabled?: boolean
  actionButtonLoading?: boolean
  cancelButtonLabel?: string
  onCancelButtonPress?: () => void
  showCancelButton?: boolean
  autoCheckClipboard?: boolean
  style?: StyleProp<ViewStyle>
  onWordSelectorStateChange?: (state: {
    visible: boolean
    wordStart: string
    onWordSelected: (word: string) => void
  }) => void
}

const MIN_LETTERS_TO_SHOW_WORD_SELECTOR = 2
const PREFIX_WORD_DELAY_MS = 1500 // 1.5 seconds delay for prefix words

// Check if a word is a prefix of other words in the BIP39 word list
function isPrefixWord(word: string, wordList: string[]): boolean {
  return wordList.some((w) => w.startsWith(word) && w !== word)
}

export default function SSSeedWordsInput({
  wordCount,
  wordListName,
  onMnemonicValid,
  onMnemonicInvalid,
  showPassphrase = false,
  showChecksum = true,
  showFingerprint = true,
  showPasteButton = true,
  showActionButton = true,
  actionButtonLabel = 'Continue',
  actionButtonVariant = 'secondary',
  onActionButtonPress,
  actionButtonDisabled = false,
  actionButtonLoading = false,
  cancelButtonLabel = 'Cancel',
  onCancelButtonPress,
  showCancelButton = true,
  autoCheckClipboard = true,
  style,
  onWordSelectorStateChange
}: SSSeedWordsInputProps) {
  const [seedWordsInfo, setSeedWordsInfo] = useState<SeedWordInfo[]>([])
  const [keyboardWordSelectorVisible, setKeyboardWordSelectorVisible] =
    useState(false)
  const [currentWordText, setCurrentWordText] = useState('')
  const [currentWordIndex, setCurrentWordIndex] = useState(0)
  const [checksumValid, setChecksumValid] = useState(false)
  const [fingerprint, setFingerprint] = useState('')
  const [passphrase, setPassphrase] = useState('')

<<<<<<< HEAD
  const wordList = getWordList()
  const passphraseRef = useRef<TextInput>(null)
  const clipboardCheckedRef = useRef(false)
  const wordInputRefs = useRef<(TextInput | null)[]>([])
  const autoAdvanceTimeoutRef = useRef<NodeJS.Timeout | null>(null)
=======
  const passphraseRef = useRef<any>()
  const clipboardCheckedRef = useRef(false)
  const wordList = getWordList(wordListName)
>>>>>>> 63744c75

  // Initialize seed words info
  useEffect(() => {
    const initialSeedWordsInfo = Array(wordCount)
      .fill(null)
      .map(() => ({
        value: '',
        valid: false,
        dirty: false
      }))
    setSeedWordsInfo(initialSeedWordsInfo)
    // Initialize refs array
    wordInputRefs.current = Array(wordCount).fill(null)
  }, [wordCount])

  // Cleanup timeout on unmount
  useEffect(() => {
    return () => {
      if (autoAdvanceTimeoutRef.current) {
        clearTimeout(autoAdvanceTimeoutRef.current)
      }
    }
  }, [])

  // Notify parent about word selector state changes
  useEffect(() => {
    onWordSelectorStateChange?.({
      visible: keyboardWordSelectorVisible,
      wordStart: currentWordText,
      onWordSelected: handleWordSelected
    })
  }, [keyboardWordSelectorVisible, currentWordText, onWordSelectorStateChange])

  // Check if clipboard contains valid seed
  const checkClipboardForSeed = useCallback(
    (text: string): string[] => {
      if (!text || text === '') return []
      const delimiters = [' ', '\n', ',', ', ']
      for (const delimiter of delimiters) {
        const seedCandidate = text.split(delimiter)
        if (seedCandidate.length !== wordCount) continue
        const validWords = seedCandidate.every((x) => wordList.includes(x))
        if (!validWords) continue
        const validMnemonic = validateMnemonic(
          seedCandidate.join(' '),
          wordListName
        )
        if (!validMnemonic) continue
        return seedCandidate
      }
      return []
    },
    [wordCount, wordList, wordListName]
  )

  // Fill out seed words from clipboard
  const fillOutSeedWords = useCallback(
    async (seed: string[]) => {
      const newSeedWordsInfo = seed.map((value) => ({
        value,
        valid: true,
        dirty: false
      }))

      setSeedWordsInfo(newSeedWordsInfo)

      const mnemonic = seed.join(' ')
      const checksumValid = validateMnemonic(mnemonic, wordListName)
      setChecksumValid(checksumValid)

      if (checksumValid) {
        const fingerprintResult = getFingerprintFromMnemonic(
          mnemonic,
          passphrase
        )
        setFingerprint(fingerprintResult)
        onMnemonicValid?.(mnemonic, fingerprintResult)
      } else {
        onMnemonicInvalid?.()
      }
    },
    [passphrase, onMnemonicValid, onMnemonicInvalid, wordListName]
  )

  const readSeedFromClipboard = useCallback(async () => {
    try {
      const text = (await Clipboard.getStringAsync()).trim()
      const seed = checkClipboardForSeed(text)
      if (seed.length > 0) {
        await fillOutSeedWords(seed)
        toast.success('Seed words pasted from clipboard')
      } else {
        toast.error('No valid seed found in clipboard')
      }
    } catch (error) {
      toast.error(`Failed to read clipboard, ${(error as Error).message}`)
    }
  }, [checkClipboardForSeed, fillOutSeedWords])

  useEffect(() => {
    if (autoCheckClipboard && !clipboardCheckedRef.current) {
      clipboardCheckedRef.current = true
      readSeedFromClipboard()
    }
  }, [autoCheckClipboard]) // eslint-disable-line react-hooks/exhaustive-deps

  // Handle seed word input change
  const handleSeedWordChange = async (index: number, value: string) => {
    const newSeedWordsInfo = [...seedWordsInfo]
    const seedWord = newSeedWordsInfo[index]

    // Check for invalid characters
    if (!value.match(/^[a-z]*$/)) {
      seedWord.valid = false
      seedWord.dirty = true
      setSeedWordsInfo(newSeedWordsInfo)

      // Clear auto-advance timeout if invalid characters are entered
      if (autoAdvanceTimeoutRef.current) {
        clearTimeout(autoAdvanceTimeoutRef.current)
        autoAdvanceTimeoutRef.current = null
      }
      return
    }

    seedWord.value = value.trim()
    seedWord.dirty = true // Mark as dirty when user starts typing
    setCurrentWordText(value.trim())
    setCurrentWordIndex(index)

    // Check if word is in BIP39 word list
    const trimmedValue = value.trim()
    if (wordList.includes(trimmedValue)) {
      seedWord.valid = true
      setKeyboardWordSelectorVisible(false)

      // Clear any existing timeout
      if (autoAdvanceTimeoutRef.current) {
        clearTimeout(autoAdvanceTimeoutRef.current)
      }

      // Auto-advance to next input when word is valid
      if (index < wordCount - 1) {
        const isPrefix = isPrefixWord(trimmedValue, wordList)
        const delay = isPrefix ? PREFIX_WORD_DELAY_MS : 100

        autoAdvanceTimeoutRef.current = setTimeout(() => {
          wordInputRefs.current[index + 1]?.focus()
        }, delay)
      }
    } else {
      seedWord.valid = false
      const shouldShow =
        trimmedValue.length >= MIN_LETTERS_TO_SHOW_WORD_SELECTOR
      setKeyboardWordSelectorVisible(shouldShow)

      // Clear auto-advance timeout if current word becomes invalid
      if (autoAdvanceTimeoutRef.current) {
        clearTimeout(autoAdvanceTimeoutRef.current)
        autoAdvanceTimeoutRef.current = null
      }
    }

    setSeedWordsInfo(newSeedWordsInfo)

    // Validate complete mnemonic
    const mnemonic = newSeedWordsInfo.map((info) => info.value).join(' ')
    if (mnemonic.trim().length > 0) {
      const checksumValid = validateMnemonic(mnemonic, wordListName)
      setChecksumValid(checksumValid)

      if (checksumValid) {
        const fingerprintResult = getFingerprintFromMnemonic(
          mnemonic,
          passphrase
        )
        setFingerprint(fingerprintResult)
        onMnemonicValid?.(mnemonic, fingerprintResult)
      } else {
        onMnemonicInvalid?.()
      }
    } else {
      setChecksumValid(false)
      setFingerprint('')
      onMnemonicInvalid?.()
    }
  }

  // Handle word selection from keyboard selector
  const handleWordSelected = async (word: string) => {
    const newSeedWordsInfo = [...seedWordsInfo]
    const currentWord = newSeedWordsInfo[currentWordIndex]

    currentWord.value = word
    currentWord.dirty = true

    if (wordList.includes(word)) {
      currentWord.valid = true
      setKeyboardWordSelectorVisible(false)

      // Clear any existing timeout
      if (autoAdvanceTimeoutRef.current) {
        clearTimeout(autoAdvanceTimeoutRef.current)
      }

      // Auto-advance to next input when word is selected
      if (currentWordIndex < wordCount - 1) {
        const isPrefix = isPrefixWord(word, wordList)
        const delay = isPrefix ? PREFIX_WORD_DELAY_MS : 100

        autoAdvanceTimeoutRef.current = setTimeout(() => {
          wordInputRefs.current[currentWordIndex + 1]?.focus()
        }, delay)
      }
    }

    setSeedWordsInfo(newSeedWordsInfo)

    const mnemonic = newSeedWordsInfo.map((info) => info.value).join(' ')
    const checksumValid = validateMnemonic(mnemonic, wordListName)
    setChecksumValid(checksumValid)

    if (checksumValid) {
      const fingerprintResult = getFingerprintFromMnemonic(mnemonic, passphrase)
      setFingerprint(fingerprintResult)
      onMnemonicValid?.(mnemonic, fingerprintResult)
    } else {
      onMnemonicInvalid?.()
    }
  }

  const handlePassphraseChange = async (text: string) => {
    setPassphrase(text)

    // Re-validate mnemonic with new passphrase if mnemonic is complete
    const mnemonic = seedWordsInfo.map((info) => info.value).join(' ')
    if (mnemonic.trim().length > 0 && checksumValid) {
      const fingerprintResult = getFingerprintFromMnemonic(mnemonic, text)
      setFingerprint(fingerprintResult)
      onMnemonicValid?.(mnemonic, fingerprintResult)
    }
  }

  return (
    <SSVStack gap="lg" style={style}>
      <SSFormLayout>
        <SSFormLayout.Item>
          <SSFormLayout.Label label={t('account.mnemonic.title')} />
          <SSSeedLayout count={wordCount}>
            {seedWordsInfo.map((wordInfo, index) => (
              <SSWordInput
                key={index}
                ref={(ref) => {
                  wordInputRefs.current[index] = ref
                }}
                value={wordInfo.value}
                position={index + 1}
                index={index}
                invalid={!wordInfo.valid && wordInfo.dirty}
                onChangeText={(text) => handleSeedWordChange(index, text)}
                onSubmitEditing={() => {
                  if (index < wordCount - 1) {
                    wordInputRefs.current[index + 1]?.focus()
                  }
                }}
              />
            ))}
          </SSSeedLayout>
        </SSFormLayout.Item>
        {showPassphrase && (
          <SSFormLayout.Item>
            <SSFormLayout.Label
              label={`${t('bitcoin.passphrase')} (${t('common.optional')})`}
            />
            <SSTextInput
              ref={passphraseRef}
              onChangeText={handlePassphraseChange}
              value={passphrase}
            />
          </SSFormLayout.Item>
        )}
        {(showChecksum || showFingerprint) && (
          <SSFormLayout.Item>
            <SSHStack gap="sm" justifyBetween>
              {showChecksum && <SSChecksumStatus valid={checksumValid} />}
              {showFingerprint && checksumValid && fingerprint && (
                <SSFingerprint value={fingerprint} />
              )}
            </SSHStack>
          </SSFormLayout.Item>
        )}
      </SSFormLayout>
<<<<<<< HEAD
=======
      <SSKeyboardWordSelector
        visible={keyboardWordSelectorVisible}
        wordStart={currentWordText}
        wordListName={wordListName}
        onWordSelected={handleWordSelected}
        style={{ height: 60 }}
      />
>>>>>>> 63744c75
      <SSVStack gap="sm">
        {showPasteButton && (
          <SSButton
            label="Paste from Clipboard"
            variant="outline"
            onPress={readSeedFromClipboard}
          />
        )}
        {showActionButton && (
          <SSButton
            label={actionButtonLabel}
            variant={actionButtonVariant}
            disabled={actionButtonDisabled || !checksumValid}
            loading={actionButtonLoading}
            onPress={onActionButtonPress}
          />
        )}
        {showCancelButton && (
          <SSButton
            label={cancelButtonLabel}
            variant="ghost"
            onPress={onCancelButtonPress}
          />
        )}
      </SSVStack>
    </SSVStack>
  )
}<|MERGE_RESOLUTION|>--- conflicted
+++ resolved
@@ -103,17 +103,11 @@
   const [fingerprint, setFingerprint] = useState('')
   const [passphrase, setPassphrase] = useState('')
 
-<<<<<<< HEAD
-  const wordList = getWordList()
+  const wordList = getWordList(wordListName)
   const passphraseRef = useRef<TextInput>(null)
   const clipboardCheckedRef = useRef(false)
   const wordInputRefs = useRef<(TextInput | null)[]>([])
   const autoAdvanceTimeoutRef = useRef<NodeJS.Timeout | null>(null)
-=======
-  const passphraseRef = useRef<any>()
-  const clipboardCheckedRef = useRef(false)
-  const wordList = getWordList(wordListName)
->>>>>>> 63744c75
 
   // Initialize seed words info
   useEffect(() => {
@@ -406,8 +400,6 @@
           </SSFormLayout.Item>
         )}
       </SSFormLayout>
-<<<<<<< HEAD
-=======
       <SSKeyboardWordSelector
         visible={keyboardWordSelectorVisible}
         wordStart={currentWordText}
@@ -415,7 +407,6 @@
         onWordSelected={handleWordSelected}
         style={{ height: 60 }}
       />
->>>>>>> 63744c75
       <SSVStack gap="sm">
         {showPasteButton && (
           <SSButton
