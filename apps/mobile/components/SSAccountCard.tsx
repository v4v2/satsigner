--- conflicted
+++ resolved
@@ -79,29 +79,7 @@
 
         if (date !== undefined) {
           const now = Math.floor(Date.now() / 1000)
-<<<<<<< HEAD
-
-          // Safely convert date to Date object
-          let dateObj: Date
-          try {
-            if (date instanceof Date) {
-              dateObj = date
-            } else {
-              dateObj = new Date(date)
-              if (isNaN(dateObj.getTime())) {
-                // Invalid lastSyncedAt value in SSAccountCard
-                break
-              }
-            }
-          } catch (_error) {
-            // Error parsing lastSyncedAt in SSAccountCard
-            break
-          }
-
-          const diff = now - dateObj.getTime() / 1000
-=======
           const diff = now - date.getTime() / 1000
->>>>>>> c43d764a
 
           const hours = Math.floor(diff / 3600)
           const days = Math.floor(hours / 24)
