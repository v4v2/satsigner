import SSIconAbout from './SSIconAbout'
import SSIconBubbles from './SSIconBubbles'
import SSIconCamera from './SSIconCamera'
import SSIconChart from './SSIconChart'
import SSIconChartSetting from './SSIconChartSetting'
import SSIconChartWhite from './SSIconChartWhite'
import SSIconCheckCircle from './SSIconCheckCircle'
import SSIconCheckCircleThin from './SSIconCheckCircleThin'
import SSIconChevronDown from './SSIconChevronDown'
import SSIconChevronRight from './SSIconChevronRight'
import SSIconChevronUp from './SSIconChevronUp'
import SSIconCircleX from './SSIconCircleX'
import SSIconCircleXThin from './SSIconCircleXThin'
import SSIconCollapse from './SSIconCollapse'
import SSIconDev from './SSIconDev'
import SSIconEdit from './SSIconEdit'
import SSIconEditPencil from './SSIconEditPencil'
import SSIconExpand from './SSIconExpand'
import SSIconFeature from './SSIconFeature'
import SSIconHideWarning from './SSIconHideWarning'
import SSIconIncoming from './SSIconIncoming'
import SSIconInfo from './SSIconInfo'
import SSIconKeys from './SSIconKeys'
import SSIconList from './SSIconList'
import SSIconLock from './SSIconLock'
import SSIconMenu from './SSIconMenu'
import SSIconNetwork from './SSIconNetwork'
import SSIconOutgoing from './SSIconOutgoing'
import SSIconPencil from './SSIconPencil'
import SSIconPlus from './SSIconPlus'
import SSIconRefresh from './SSIconRefresh'
import SSIconRemove from './SSIconRemove'
import SSIconScriptsP2pkh from './SSIconScriptsP2pkh'
import SSIconSettings from './SSIconSettings'
import SSIconWarning from './SSIconWarning'
import SSIconX from './SSIconX'
import SSIconZero from './SSIconZero'

export {
  SSIconAbout,
  SSIconBubbles,
  SSIconCamera,
  SSIconChart,
  SSIconChartSetting,
  SSIconChartWhite,
  SSIconCheckCircle,
  SSIconCheckCircleThin,
  SSIconChevronDown,
  SSIconChevronRight,
  SSIconChevronUp,
  SSIconCircleX,
  SSIconCircleXThin,
  SSIconCollapse,
  SSIconDev,
  SSIconEdit,
  SSIconEditPencil,
  SSIconExpand,
  SSIconFeature,
  SSIconHideWarning,
  SSIconIncoming,
  SSIconInfo,
  SSIconKeys,
  SSIconList,
  SSIconLock,
  SSIconMenu,
  SSIconNetwork,
  SSIconOutgoing,
  SSIconPencil,
  SSIconPlus,
  SSIconRefresh,
  SSIconRemove,
  SSIconScriptsP2pkh,
  SSIconSettings,
<<<<<<< HEAD
  SSIconWarning,
  SSIconX
=======
  SSIconX,
  SSIconZero
>>>>>>> 993147a6
}<|MERGE_RESOLUTION|>--- conflicted
+++ resolved
@@ -71,11 +71,7 @@
   SSIconRemove,
   SSIconScriptsP2pkh,
   SSIconSettings,
-<<<<<<< HEAD
   SSIconWarning,
-  SSIconX
-=======
   SSIconX,
   SSIconZero
->>>>>>> 993147a6
 }