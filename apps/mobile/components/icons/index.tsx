--- conflicted
+++ resolved
@@ -15,11 +15,8 @@
 import SSIconDev from './SSIconDev'
 import SSIconEdit from './SSIconEdit'
 import SSIconEditPencil from './SSIconEditPencil'
-<<<<<<< HEAD
+import SSIconExpand from './SSIconExpand'
 import SSIconFeature from './SSIconFeature'
-=======
-import SSIconExpand from './SSIconExpand'
->>>>>>> df3552c5
 import SSIconHideWarning from './SSIconHideWarning'
 import SSIconIncoming from './SSIconIncoming'
 import SSIconInfo from './SSIconInfo'
@@ -56,11 +53,8 @@
   SSIconDev,
   SSIconEdit,
   SSIconEditPencil,
-<<<<<<< HEAD
+  SSIconExpand,
   SSIconFeature,
-=======
-  SSIconExpand,
->>>>>>> df3552c5
   SSIconHideWarning,
   SSIconIncoming,
   SSIconInfo,
