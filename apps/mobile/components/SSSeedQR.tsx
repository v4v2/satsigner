--- conflicted
+++ resolved
@@ -56,11 +56,7 @@
           </SSText>
         )}
         <SSText center uppercase>
-<<<<<<< HEAD
-          {t('account.seed.seedqr.title')}
-=======
           {t('account.seed.qr.title')}
->>>>>>> 8fdb371a
         </SSText>
         {formattedMnemonic ? (
           <>
@@ -85,11 +81,7 @@
           </>
         ) : (
           <SSText center color="muted">
-<<<<<<< HEAD
-            {t('account.seed.seedqr.title')}
-=======
             {t('account.seed.qr.title')}
->>>>>>> 8fdb371a
           </SSText>
         )}
       </SSVStack>
