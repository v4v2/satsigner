--- conflicted
+++ resolved
@@ -101,15 +101,12 @@
             secret.externalDescriptor,
             network as Network
           )
-<<<<<<< HEAD
-          const publicKey = await getExtendedKeyFromDescriptor(descriptor)
-=======
+
           if (!descriptor) {
             setExtractedPublicKey('')
             return
           }
-          const publicKey = await extractExtendedKeyFromDescriptor(descriptor)
->>>>>>> 4aed75cf
+          const publicKey = await getExtendedKeyFromDescriptor(descriptor)
           setExtractedPublicKey(publicKey)
         } catch (_error) {
           setExtractedPublicKey('')
