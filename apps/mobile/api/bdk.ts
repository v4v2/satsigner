--- conflicted
+++ resolved
@@ -114,15 +114,8 @@
     }
     const parsedDescriptor = await parseDescriptor(descriptor)
     return parsedDescriptor.fingerprint
-<<<<<<< HEAD
   } catch {
     return ''
-=======
-  } catch (error) {
-    throw new Error(
-      `Failed to extract fingerprint: ${error instanceof Error ? error.message : 'Unknown error'}`
-    )
->>>>>>> 9c07114d
   }
 }
 
@@ -189,7 +182,9 @@
                   key.secret.externalDescriptor,
                   network
                 )
-<<<<<<< HEAD
+                if (!descriptor) {
+                  return null
+                }
                 const extractedKey =
                   await extractExtendedKeyFromDescriptor(descriptor)
                 if (extractedKey) {
@@ -197,16 +192,6 @@
                 }
               } catch {
                 // Failed to extract extended public key
-=======
-                if (!descriptor) {
-                  return null
-                }
-                const extendedKey =
-                  await extractExtendedKeyFromDescriptor(descriptor)
-                return extendedKey
-              } catch {
-                return null
->>>>>>> 9c07114d
               }
             }
           }
